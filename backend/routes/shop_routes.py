--- conflicted
+++ resolved
@@ -35,15 +35,13 @@
     owner_user_id: int
 
 
-<<<<<<< HEAD
+
 class BundlePurchaseIn(BaseModel):
     quantity: int = 1
-=======
 class HaggleIn(BaseModel):
     offer_cents: int
     skill: int = 0
     reputation: int = 0
->>>>>>> 382a1794
 
 
 @router.post("/items/{item_id}/purchase")
