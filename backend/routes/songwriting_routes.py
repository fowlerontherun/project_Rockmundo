"""Routes for AI-assisted songwriting features."""
from __future__ import annotations

from typing import Dict, Set, List

from fastapi import APIRouter, Depends, HTTPException, WebSocket, WebSocketDisconnect
from pydantic import BaseModel, validator

from backend.auth.dependencies import get_current_user_id
from backend.models.theme import THEMES
from backend.services.songwriting_service import songwriting_service

router = APIRouter(prefix="/songwriting", tags=["songwriting"])


class PromptPayload(BaseModel):
    title: str
    genre: str
    themes: list[str]

    @validator("themes")
    def validate_themes(cls, v: list[str]) -> list[str]:
        if len(v) != 3:
            raise ValueError("exactly_three_themes_required")
        for t in v:
            if t not in THEMES:
                raise ValueError("unknown_theme")
        return v


class DraftUpdate(BaseModel):
    lyrics: str | None = None
<<<<<<< HEAD
    chords: str | None = None
    themes: List[str] | None = None
=======
    chord_progression: str | None = None
    album_art_url: str | None = None
>>>>>>> c1bc58e6


@router.post("/prompt")
async def submit_prompt(payload: PromptPayload, user_id: int = Depends(get_current_user_id)):
    draft = await songwriting_service.generate_draft(
        creator_id=user_id,
        title=payload.title,
        genre=payload.genre,
        themes=payload.themes,
    )
    return draft


@router.get("/drafts/{draft_id}")
def get_draft(draft_id: int, user_id: int = Depends(get_current_user_id)):
    draft = songwriting_service.get_draft(draft_id)
    if not draft or draft.creator_id != user_id:
        raise HTTPException(status_code=404, detail="draft_not_found")
    return draft


@router.put("/drafts/{draft_id}")
def edit_draft(draft_id: int, updates: DraftUpdate, user_id: int = Depends(get_current_user_id)):
    draft = songwriting_service.update_draft(
        draft_id,
        user_id,
        lyrics=updates.lyrics,
<<<<<<< HEAD
        chords=updates.chords,
        themes=updates.themes,
=======
        chord_progression=updates.chord_progression,
        album_art_url=updates.album_art_url,
>>>>>>> c1bc58e6
    )
    return draft


<<<<<<< HEAD
@router.get("/drafts/{draft_id}/versions")
def list_versions(draft_id: int, user_id: int = Depends(get_current_user_id)):
    draft = songwriting_service.get_draft(draft_id)
    if not draft:
        raise HTTPException(status_code=404, detail="draft_not_found")
    if draft.creator_id != user_id and user_id not in songwriting_service.get_co_writers(draft_id):
        raise HTTPException(status_code=403, detail="forbidden")
    return songwriting_service.list_versions(draft_id)
=======
@router.get("/themes")
def list_themes():
    return THEMES
>>>>>>> c1bc58e6


# --- WebSocket for collaborative editing --------------------------------------
_subscribers: Dict[int, Set[WebSocket]] = {}


@router.websocket("/ws/{draft_id}")
async def songwriting_ws(ws: WebSocket, draft_id: int) -> None:
    await ws.accept()
    subs = _subscribers.setdefault(draft_id, set())
    subs.add(ws)
    try:
        while True:
            msg = await ws.receive_text()
            for peer in list(subs):
                if peer is not ws:
                    await peer.send_text(msg)
    except WebSocketDisconnect:  # pragma: no cover - network event
        subs.discard(ws)
        if not subs:
            _subscribers.pop(draft_id, None)<|MERGE_RESOLUTION|>--- conflicted
+++ resolved
@@ -30,13 +30,11 @@
 
 class DraftUpdate(BaseModel):
     lyrics: str | None = None
-<<<<<<< HEAD
     chords: str | None = None
     themes: List[str] | None = None
-=======
+
     chord_progression: str | None = None
     album_art_url: str | None = None
->>>>>>> c1bc58e6
 
 
 @router.post("/prompt")
@@ -64,18 +62,17 @@
         draft_id,
         user_id,
         lyrics=updates.lyrics,
-<<<<<<< HEAD
+
         chords=updates.chords,
         themes=updates.themes,
-=======
         chord_progression=updates.chord_progression,
         album_art_url=updates.album_art_url,
->>>>>>> c1bc58e6
+
     )
     return draft
 
 
-<<<<<<< HEAD
+
 @router.get("/drafts/{draft_id}/versions")
 def list_versions(draft_id: int, user_id: int = Depends(get_current_user_id)):
     draft = songwriting_service.get_draft(draft_id)
@@ -84,11 +81,9 @@
     if draft.creator_id != user_id and user_id not in songwriting_service.get_co_writers(draft_id):
         raise HTTPException(status_code=403, detail="forbidden")
     return songwriting_service.list_versions(draft_id)
-=======
 @router.get("/themes")
 def list_themes():
     return THEMES
->>>>>>> c1bc58e6
 
 
 # --- WebSocket for collaborative editing --------------------------------------
