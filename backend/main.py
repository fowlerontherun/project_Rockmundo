--- conflicted
+++ resolved
@@ -1,6 +1,6 @@
 # backend/main.py
 
-<<<<<<< HEAD
+codex/standardize-logging-in-backend/utils/logging.py
 from database import init_db
 from fastapi import FastAPI, Response
 from routes import (  # ← added social_routes import
@@ -13,7 +13,6 @@
 from backend.utils.logging import setup_logging
 from backend.utils.metrics import CONTENT_TYPE_LATEST, generate_latest
 from backend.utils.tracing import setup_tracing
-=======
 from fastapi import FastAPI
 from routes import event_routes, lifestyle_routes, sponsorship, social_routes, admin_routes
 from database import init_db
@@ -21,7 +20,6 @@
 from middleware.admin_mfa import AdminMFAMiddleware
 from auth.routes import admin_mfa_router
 from utils.i18n import _
->>>>>>> 4900b158
 
 app = FastAPI(title="RockMundo API with Events, Lifestyle, and Sponsorships")
 app.add_middleware(LocaleMiddleware)
