--- conflicted
+++ resolved
@@ -24,11 +24,8 @@
     legacy_routes,
     lifestyle_routes,
     locale_routes,
-<<<<<<< HEAD
-=======
     media_routes,
     membership_routes,
->>>>>>> b61d9503
     mail_routes,
     membership_routes,
     music_metrics_routes,
