from __future__ import annotations

from sqlalchemy import Column, DateTime, ForeignKey, Integer, String, func
from sqlalchemy.ext.declarative import declarative_base
from sqlalchemy.orm import relationship

try:  # pragma: no cover - optional import for test environments
    from models.character import Base as CharacterBase, Character  # type: ignore  # noqa: I001
    Base = CharacterBase
except Exception:  # pragma: no cover
    Base = declarative_base()
    Character = None  # type: ignore


class Avatar(Base):
    """Represents a player's visual avatar.

    The model stores identity information, appearance customisation and basic
    statistics.  Each avatar is linked to a :class:`Character` via a foreign key
    to demonstrate relationships between tables.
    """

    __tablename__ = "avatars"

    id = Column(Integer, primary_key=True, index=True)
    # ``use_alter`` allows this foreign key to be created even when the
    # referenced table lives in a separate metadata registry.  SQLAlchemy will
    # emit an ``ALTER TABLE`` after creation which avoids dependency issues in
    # testing environments where ``characters`` may be created separately.
    character_id = Column(
        Integer,
        ForeignKey("characters.id", use_alter=True, link_to_name=True),
        nullable=False,
        unique=True,
    )
    nickname = Column(String, nullable=False)

    # --- Appearance -------------------------------------------------------
    body_type = Column(String, nullable=False)
    skin_tone = Column(String, nullable=False)
    face_shape = Column(String, nullable=False)
    hair_style = Column(String, nullable=False)
    hair_color = Column(String, nullable=False)
    top_clothing = Column(String, nullable=False)
    bottom_clothing = Column(String, nullable=False)
    shoes = Column(String, nullable=False)
    accessory = Column(String)
    held_item = Column(String)
    pose = Column(String)

    # --- Stats ------------------------------------------------------------
    level = Column(Integer, default=1)
    experience = Column(Integer, default=0)
    health = Column(Integer, default=100)
    # Mood is stored as a simple 0-100 scale where 50 is neutral.  This allows
    # lightweight persistence of how an avatar is feeling which can then be
    # influenced by lifestyle scores and random events.
    mood = Column(Integer, default=50)
    stamina = Column(Integer, default=50)
    charisma = Column(Integer, default=50)
    intelligence = Column(Integer, default=50)
    creativity = Column(Integer, default=50)
    discipline = Column(Integer, default=50)
    luck = Column(Integer, default=0)
    social_media = Column(Integer, default=0)
<<<<<<< HEAD
    tech_savvy = Column(Integer, default=0)
=======
    networking = Column(Integer, default=0)
>>>>>>> cb93b37a

    created_at = Column(DateTime(timezone=True), server_default=func.now())
    updated_at = Column(DateTime(timezone=True), onupdate=func.now())

    # Relationship to Character for convenience. ``viewonly`` avoids SQLAlchemy
    # trying to manage the other side which may be defined elsewhere with a
    # different registry.
    character = relationship(Character, lazy="joined", viewonly=True)
<|MERGE_RESOLUTION|>--- conflicted
+++ resolved
@@ -63,12 +63,8 @@
     discipline = Column(Integer, default=50)
     luck = Column(Integer, default=0)
     social_media = Column(Integer, default=0)
-<<<<<<< HEAD
     tech_savvy = Column(Integer, default=0)
-=======
     networking = Column(Integer, default=0)
->>>>>>> cb93b37a
-
     created_at = Column(DateTime(timezone=True), server_default=func.now())
     updated_at = Column(DateTime(timezone=True), onupdate=func.now())
 
