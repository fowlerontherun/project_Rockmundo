--- conflicted
+++ resolved
@@ -66,11 +66,8 @@
     social_media = Column(Integer, default=0)
     tech_savvy = Column(Integer, default=0)
     networking = Column(Integer, default=0)
-<<<<<<< HEAD
     leadership = Column(Integer, default=0)
-=======
     stage_presence = Column(Integer, default=50)
->>>>>>> 2aca976d
     created_at = Column(DateTime(timezone=True), server_default=func.now())
     updated_at = Column(DateTime(timezone=True), onupdate=func.now())
 
