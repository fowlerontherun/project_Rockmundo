
from datetime import datetime
from typing import List, Optional

from backend.models.arrangement import ArrangementTrack


class Song:
    def __init__(
        self,
        id: int,
        title: str,
        duration_sec: int,
        genre_id: Optional[int],
        lyrics: str,
        owner_band_id: int,
        themes: Optional[List[str]] = None,
        chord_progression: str = "",
        album_art_url: Optional[str] = None,
        release_date: Optional[str] = None,
        format: str = "digital",
        royalties_split: Optional[dict] = None,
<<<<<<< HEAD
        plagiarism_warning: Optional[str] = None,
=======
        arrangement: Optional[List[ArrangementTrack]] = None,
>>>>>>> c8be85d8
    ) -> None:
        self.id = id
        self.title = title
        self.duration_sec = duration_sec
        self.genre_id = genre_id
        self.lyrics = lyrics
        self.themes = themes or []
        self.chord_progression = chord_progression
        self.album_art_url = album_art_url
        self.owner_band_id = owner_band_id
        self.release_date = release_date or datetime.utcnow().isoformat()
        self.format = format
        self.royalties_split = royalties_split or {owner_band_id: 100}
<<<<<<< HEAD
        self.plagiarism_warning = plagiarism_warning
=======
        self.arrangement = arrangement or []
>>>>>>> c8be85d8

    def to_dict(self):
        data = self.__dict__.copy()
        if self.arrangement:
            data["arrangement"] = [a.__dict__ for a in self.arrangement]
        return data<|MERGE_RESOLUTION|>--- conflicted
+++ resolved
@@ -20,11 +20,8 @@
         release_date: Optional[str] = None,
         format: str = "digital",
         royalties_split: Optional[dict] = None,
-<<<<<<< HEAD
         plagiarism_warning: Optional[str] = None,
-=======
         arrangement: Optional[List[ArrangementTrack]] = None,
->>>>>>> c8be85d8
     ) -> None:
         self.id = id
         self.title = title
@@ -38,11 +35,8 @@
         self.release_date = release_date or datetime.utcnow().isoformat()
         self.format = format
         self.royalties_split = royalties_split or {owner_band_id: 100}
-<<<<<<< HEAD
         self.plagiarism_warning = plagiarism_warning
-=======
         self.arrangement = arrangement or []
->>>>>>> c8be85d8
 
     def to_dict(self):
         data = self.__dict__.copy()
