--- conflicted
+++ resolved
@@ -17,13 +17,10 @@
         data = json.loads(SKILL_SEED_PATH.read_text())
         skills: List[Skill] = []
         for item in data:
-<<<<<<< HEAD
             prereqs = {int(k): v for k, v in item.get("prerequisites", {}).items()}
-=======
             prereqs = {
                 int(k): v for k, v in item.get("prerequisites", {}).items()
             }
->>>>>>> 48d14531
             item["prerequisites"] = prereqs
             skills.append(Skill(**item))
         return skills
