--- conflicted
+++ resolved
@@ -7,11 +7,9 @@
 
 from backend.models.song import Song
 from backend.models.songwriting import LyricDraft
-<<<<<<< HEAD
 from backend.models.song_draft_version import SongDraftVersion
-=======
+
 from backend.services.ai_art_service import AIArtService, ai_art_service
->>>>>>> c1bc58e6
 
 
 class _Message:
@@ -89,11 +87,9 @@
             id=draft.id,
             title=title,
             duration_sec=0,
-<<<<<<< HEAD
             genre_id=0,
-=======
             genre_id=None,
->>>>>>> c1bc58e6
+
             lyrics=lyrics,
             themes=themes,
             chord_progression=chord_progression,
@@ -118,13 +114,12 @@
         user_id: int,
         *,
         lyrics: Optional[str] = None,
-<<<<<<< HEAD
         chords: Optional[str] = None,
         themes: Optional[List[str]] = None,
-=======
+
         chord_progression: Optional[str] = None,
         album_art_url: Optional[str] = None,
->>>>>>> c1bc58e6
+
     ) -> LyricDraft:
         draft = self._drafts.get(draft_id)
         if not draft:
@@ -134,19 +129,19 @@
         if lyrics is not None:
             draft.lyrics = lyrics
             self._songs[draft_id].lyrics = lyrics
-<<<<<<< HEAD
+
         if chords is not None:
             draft.chords = chords
         # save snapshot of current state
         self.save_version(draft_id, user_id, draft.lyrics, draft.chords, themes)
-=======
+
         if chord_progression is not None:
             draft.chord_progression = chord_progression
             self._songs[draft_id].chord_progression = chord_progression
         if album_art_url is not None:
             draft.album_art_url = album_art_url
             self._songs[draft_id].album_art_url = album_art_url
->>>>>>> c1bc58e6
+
         return draft
 
     def add_co_writer(self, draft_id: int, user_id: int, co_writer_id: int) -> None:
