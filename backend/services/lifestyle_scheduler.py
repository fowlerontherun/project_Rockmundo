--- conflicted
+++ resolved
@@ -111,7 +111,7 @@
             addiction_level = addiction_service.get_highest_level(user_id)
             if addiction_level > 0:
                 mental = max(0, mental - addiction_level * 0.1)
-<<<<<<< HEAD
+
                 missed = addiction_service.check_for_missed_events(user_id, today)
                 if missed:
                     from backend.models.daily_schedule import remove_entry
@@ -121,10 +121,9 @@
                     random_event_service.trigger_addiction_event(
                         user_id, level=addiction_level, date=today
                     )
-=======
+
                 if addiction_level >= 50 and random_event_service:
                     random_event_service.trigger_addiction_event(user_id)
->>>>>>> 7e50f4ab
 
             cur.execute(
                 """
