import sqlite3
import random
from datetime import datetime, timedelta

from backend.database import DB_PATH
from backend.services import fan_service
from backend.services.skill_service import skill_service
from backend.models.skill import Skill
from backend.models.learning_method import LearningMethod
from seeds.skill_seed import SKILL_NAME_TO_ID


def create_gig(band_id: int, city: str, venue_size: int, date: str, ticket_price: int) -> dict:
    conn = sqlite3.connect(DB_PATH)
    cur = conn.cursor()

    cur.execute("""
        INSERT INTO gigs (band_id, city, venue_size, date, ticket_price, status)
        VALUES (?, ?, ?, ?, ?, ?)
    """, (band_id, city, venue_size, date, ticket_price, "scheduled"))

    conn.commit()
    conn.close()
    return {"status": "ok", "message": "Gig scheduled"}


def cancel_gig(gig_id: int) -> dict:
    conn = sqlite3.connect(DB_PATH)
    cur = conn.cursor()

    cur.execute("UPDATE gigs SET status = ? WHERE id = ?", ("cancelled", gig_id))
    conn.commit()
    conn.close()
    return {"status": "ok", "message": "Gig cancelled"}


def get_band_gigs(band_id: int) -> list:
    conn = sqlite3.connect(DB_PATH)
    cur = conn.cursor()

    cur.execute("""
        SELECT id, city, venue_size, date, ticket_price, status
        FROM gigs
        WHERE band_id = ?
        ORDER BY date
    """, (band_id,))
    gigs = cur.fetchall()

    conn.close()
    return [dict(zip(["id", "city", "venue_size", "date", "ticket_price", "status"], g)) for g in gigs]


def simulate_gig_result(gig_id: int):
    conn = sqlite3.connect(DB_PATH)
    cur = conn.cursor()

    cur.execute("""
        SELECT band_id, city, venue_size, ticket_price
        FROM gigs
        WHERE id = ?
    """, (gig_id,))
    row = cur.fetchone()
    if not row:
        conn.close()
        return {"error": "Gig not found"}

    band_id, city, venue_size, ticket_price = row

    # === Skill-based performance multiplier ===
    perf_skill = Skill(
        id=SKILL_NAME_TO_ID["performance"], name="performance", category="stage"
    )
    member_rows: list[tuple[int, str]] = []
    try:
        cur.execute(
            "SELECT user_id, role FROM band_members WHERE band_id = ?", (band_id,)
        )
        member_rows = cur.fetchall()
    except sqlite3.Error:
        member_rows = []
    skill_avgs: list[float] = []
    for uid, role in member_rows:
        perf_level = skill_service.train(uid, perf_skill, 0).level
        inst_level = 0
        if role and role in SKILL_NAME_TO_ID:
            inst_skill = Skill(
                id=SKILL_NAME_TO_ID[role], name=role, category="instrument"
            )
            inst_level = skill_service.train(uid, inst_skill, 0).level
        skill_avgs.append((perf_level + inst_level) / 2)
    avg_skill = sum(skill_avgs) / len(skill_avgs) if skill_avgs else 0
    perf_mult = 1 + avg_skill / 100

    # === Estimate attendance ===
    fan_stats = fan_service.get_band_fan_stats(band_id)
    base_attendance = int(
        fan_stats["total_fans"] * (fan_stats["average_loyalty"] / 100)
    )
    randomness = random.randint(-10, 10)
    base_attendance = max(0, min(venue_size, base_attendance + randomness))
    attendance = max(0, min(venue_size, int(base_attendance * perf_mult)))

    # Scale outcomes by performance-related skills
    mult = skill_service.get_category_multiplier(band_id, "performance")
    attendance = max(0, min(venue_size, int(attendance * mult)))

    # === Calculate earnings and fame ===
    earnings = attendance * ticket_price
<<<<<<< HEAD
    fame_gain = int((base_attendance // 20) * perf_mult)
=======
    fame_gain = int((attendance // 20) * mult)
>>>>>>> fb89890e

    # === Update gig record ===
    cur.execute("""
        UPDATE gigs
        SET attendance = ?, revenue = ?, fame_gain = ?, status = ?
        WHERE id = ?
    """, (attendance, earnings, fame_gain, "completed", gig_id))

    conn.commit()
    conn.close()

    # Boost fans after gig
    fan_service.boost_fans_after_gig(band_id, city, attendance)

    # Practice boosts performance skill scaled by venue size
    performance_skill = Skill(
        id=SKILL_NAME_TO_ID["performance"], name="performance", category="stage"
    )
    difficulty = max(1, venue_size // 50)
    skill_service.train_with_method(
        band_id, performance_skill, LearningMethod.PRACTICE, difficulty
    )

    return {
        "attendance": attendance,
        "earnings": earnings,
        "fame_gain": fame_gain,
        "city": city,
        "status": "completed"
    }<|MERGE_RESOLUTION|>--- conflicted
+++ resolved
@@ -106,11 +106,7 @@
 
     # === Calculate earnings and fame ===
     earnings = attendance * ticket_price
-<<<<<<< HEAD
     fame_gain = int((base_attendance // 20) * perf_mult)
-=======
-    fame_gain = int((attendance // 20) * mult)
->>>>>>> fb89890e
 
     # === Update gig record ===
     cur.execute("""
