"""Daily activity resolution service."""

from __future__ import annotations

import json
import sqlite3
from datetime import date, timedelta
from typing import Dict, List

from backend.database import DB_PATH


def _ensure_tables(cur: sqlite3.Cursor) -> None:
    cur.execute(
        """
        CREATE TABLE IF NOT EXISTS user_xp (
            user_id INTEGER PRIMARY KEY,
            xp INTEGER NOT NULL DEFAULT 0,
            FOREIGN KEY(user_id) REFERENCES users(id)
        )
        """,
    )
    cur.execute(
        """
        CREATE TABLE IF NOT EXISTS user_energy (
            user_id INTEGER PRIMARY KEY,
            energy INTEGER NOT NULL DEFAULT 100,
            FOREIGN KEY(user_id) REFERENCES users(id)
        )
        """,
    )
    cur.execute(
        """
        CREATE TABLE IF NOT EXISTS user_skills (
            user_id INTEGER NOT NULL,
            skill TEXT NOT NULL,
            level INTEGER NOT NULL DEFAULT 0,
            PRIMARY KEY(user_id, skill)
        )
        """,
    )


def _apply_effects(
    cur: sqlite3.Cursor, user_id: int, activity_id: int, slot: int
) -> Dict[str, int]:
    cur.execute(
        "SELECT duration_hours, rewards_json FROM activities WHERE id = ?",
        (activity_id,),
    )
    row = cur.fetchone()
    duration = row[0] if row else 1
    rewards = json.loads(row[1]) if row and row[1] else None
    if rewards:
        xp_gain = int(rewards.get("xp", 0))
        energy_change = int(rewards.get("energy", 0))
        skill_map = rewards.get("skills", {}) or {}
    else:
        xp_gain = int(duration * 10)
        energy_change = int(-duration * 5)
        skill_map = {}

    cur.execute(
        "INSERT OR IGNORE INTO user_xp(user_id, xp) VALUES (?, 0)",
        (user_id,),
    )
    cur.execute(
        "UPDATE user_xp SET xp = xp + ? WHERE user_id = ?",
        (xp_gain, user_id),
    )
    cur.execute(
        "INSERT OR IGNORE INTO user_energy(user_id, energy) VALUES (?, 100)",
        (user_id,),
    )
    cur.execute(
        "UPDATE user_energy SET energy = energy + ? WHERE user_id = ?",
        (energy_change, user_id),
    )

    if skill_map:
        for skill, amount in skill_map.items():
            cur.execute(
                "INSERT OR IGNORE INTO user_skills(user_id, skill, level) VALUES (?, ?, 0)",
                (user_id, skill),
            )
            cur.execute(
                "UPDATE user_skills SET level = level + ? WHERE user_id = ? AND skill = ?",
                (amount, user_id, skill),
            )

    outcome: Dict[str, int] = {"xp": xp_gain, "energy": energy_change}
    if skill_map:
        outcome["skills"] = skill_map
    else:
        outcome["skill_gain"] = xp_gain
<<<<<<< HEAD
    cur.execute(
        """
        CREATE TABLE IF NOT EXISTS activity_log (
            user_id INTEGER NOT NULL,
            date TEXT NOT NULL,
            slot INTEGER NOT NULL DEFAULT 0,
            activity_id INTEGER NOT NULL,
            outcome_json TEXT NOT NULL,
            PRIMARY KEY (user_id, date, slot),
            FOREIGN KEY(user_id, date, slot) REFERENCES daily_schedule(user_id, date, slot),
            FOREIGN KEY(activity_id) REFERENCES activities(id)
        )
        """,
    )
    cur.execute(
        """
        INSERT OR REPLACE INTO activity_log
            (user_id, date, slot, activity_id, outcome_json)
        VALUES (?, ?, ?, ?, ?)
        """,
        (user_id, _current_date, slot, activity_id, json.dumps(outcome)),
=======
    # Commit so the activity log writer doesn't hit a lock
    cur.connection.commit()
    activity_log_model.record_outcome(
        user_id, _current_date, slot, activity_id, outcome
>>>>>>> 26081f45
    )
    return outcome


# Helper variable used inside _apply_effects
_current_date: str


def process_day(target_date: str) -> Dict[str, int]:
    """Process all scheduled activities for ``target_date``."""
    global _current_date
    _current_date = target_date
    # Ensure activity log uses the same database
    activity_log_model.DB_PATH = DB_PATH
    with sqlite3.connect(DB_PATH) as conn:
        cur = conn.cursor()
        _ensure_tables(cur)
        cur.execute(
            "SELECT user_id, slot, activity_id FROM daily_schedule WHERE date = ?",
            (target_date,),
        )
        rows: List[tuple[int, int, int]] = cur.fetchall()
        processed = 0
        for user_id, slot, activity_id in rows:
            _apply_effects(cur, user_id, activity_id, slot)
            processed += 1
        conn.commit()
    return {"status": "ok", "processed": processed}


def process_previous_day() -> Dict[str, int]:
    """Convenience wrapper to process yesterday's activities."""
    target_date = (date.today() - timedelta(days=1)).isoformat()
    return process_day(target_date)


def evaluate_schedule_completion(user_id: int, day: str) -> Dict[str, float]:
    """Return completion percentage for ``user_id`` on ``day`` and grant bonus."""
    with sqlite3.connect(DB_PATH) as conn:
        cur = conn.cursor()
        cur.execute(
            "SELECT COUNT(*) FROM daily_schedule WHERE user_id=? AND date=?",
            (user_id, day),
        )
        total = cur.fetchone()[0]
        cur.execute(
            "SELECT COUNT(*) FROM activity_log WHERE user_id=? AND date=?",
            (user_id, day),
        )
        completed = cur.fetchone()[0]
        completion = (completed / total * 100.0) if total else 0.0
        if total and completed == total:
            cur.execute(
                "INSERT OR IGNORE INTO user_xp(user_id, xp) VALUES (?, 0)",
                (user_id,),
            )
            cur.execute(
                "UPDATE user_xp SET xp = xp + 50 WHERE user_id=?",
                (user_id,),
            )
        conn.commit()
    return {"completion": round(completion, 2)}


__all__ = ["process_day", "process_previous_day", "evaluate_schedule_completion"]<|MERGE_RESOLUTION|>--- conflicted
+++ resolved
@@ -93,7 +93,6 @@
         outcome["skills"] = skill_map
     else:
         outcome["skill_gain"] = xp_gain
-<<<<<<< HEAD
     cur.execute(
         """
         CREATE TABLE IF NOT EXISTS activity_log (
@@ -115,12 +114,10 @@
         VALUES (?, ?, ?, ?, ?)
         """,
         (user_id, _current_date, slot, activity_id, json.dumps(outcome)),
-=======
     # Commit so the activity log writer doesn't hit a lock
     cur.connection.commit()
     activity_log_model.record_outcome(
         user_id, _current_date, slot, activity_id, outcome
->>>>>>> 26081f45
     )
     return outcome
 
