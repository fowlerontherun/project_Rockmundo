"""Service for handling purchases and subscriptions via a payment gateway."""

from __future__ import annotations

import os

import httpx
from abc import ABC, abstractmethod
from dataclasses import dataclass, field
from typing import Dict, Optional
from uuid import uuid4
from abc import ABC, abstractmethod

from backend.models.payment import PremiumCurrency, PurchaseRecord, SubscriptionPlan
from backend.services.economy_service import EconomyService


class PaymentError(Exception):
    """Raised when a payment operation fails."""


@dataclass
class PaymentGateway(ABC):
<<<<<<< HEAD
    """Minimal gateway interface used for testing.
=======
    """Abstract payment gateway definition.
>>>>>>> c7e7825f

    Concrete subclasses integrate with providers like Stripe or PayPal and
    must implement the methods below.
    """

    @abstractmethod
    def create_payment(self, amount_cents: int, currency: str) -> str:
<<<<<<< HEAD
        """Create a payment request and return its provider identifier."""

    @abstractmethod
    def verify_payment(self, payment_id: str) -> bool:
        """Return ``True`` if the payment completed successfully."""
=======
        """Create a remote payment and return its provider identifier."""

    @abstractmethod
    def verify_payment(self, payment_id: str) -> bool:
        """Return ``True`` if the payment succeeded on the provider side."""
>>>>>>> c7e7825f


@dataclass
class MockGateway(PaymentGateway):
    """In-memory gateway useful for tests.

    It simulates an external provider by recording expected outcomes for
    generated payment identifiers.
    """

    prefix: str
    succeed: bool = True
    counter: int = 0
    payments: Dict[str, bool] = field(default_factory=dict)

    def create_payment(self, amount_cents: int, currency: str) -> str:
        self.counter += 1
        payment_id = f"{self.prefix}_{uuid4().hex}_{self.counter}"
        # store expected result for verification
        self.payments[payment_id] = self.succeed
        return payment_id

    def verify_payment(self, payment_id: str) -> bool:
        return self.payments.get(payment_id, False)


class StripeGateway(MockGateway):
    """Mock Stripe integration used for testing payment flows."""

    def __init__(self, succeed: bool = True):
        super().__init__(prefix="stripe", succeed=succeed)


class PayPalGateway(MockGateway):
    """Mock PayPal integration used for testing payment flows."""

    def __init__(self, succeed: bool = True):
        super().__init__(prefix="paypal", succeed=succeed)


@dataclass
class StripeAPIGateway(PaymentGateway):
    """Stripe payment gateway using real HTTP API calls.

    API credentials are read from environment variables:

    ``STRIPE_API_KEY`` – secret API key used for authenticating requests.
    ``STRIPE_WEBHOOK_SECRET`` – optional secret for webhook verification.
    """

    base_url: str = "https://api.stripe.com/v1"
    api_key: str = field(default_factory=lambda: os.getenv("STRIPE_API_KEY", ""))
    webhook_secret: Optional[str] = field(
        default_factory=lambda: os.getenv("STRIPE_WEBHOOK_SECRET")
    )

    def __post_init__(self) -> None:
        if not self.api_key:
            raise PaymentError("Stripe API key not configured")

    def create_payment(self, amount_cents: int, currency: str) -> str:
        data = {
            "amount": amount_cents,
            "currency": currency,
            "payment_method_types[]": "card",
        }
        try:
            resp = httpx.post(
                f"{self.base_url}/payment_intents", data=data, auth=(self.api_key, "")
            )
            resp.raise_for_status()
        except Exception as exc:  # pragma: no cover - network errors
            raise PaymentError(f"Stripe create_payment failed: {exc}") from exc
        try:
            return resp.json()["id"]
        except KeyError as exc:
            raise PaymentError("Stripe response missing id") from exc

    def verify_payment(self, payment_id: str) -> bool:
        try:
            resp = httpx.get(
                f"{self.base_url}/payment_intents/{payment_id}", auth=(self.api_key, "")
            )
            resp.raise_for_status()
        except Exception as exc:  # pragma: no cover - network errors
            raise PaymentError(f"Stripe verify_payment failed: {exc}") from exc
        return resp.json().get("status") == "succeeded"


class PaymentService:
    """Main entry point for handling payment operations."""

    def __init__(
        self,
        gateway: PaymentGateway,
        economy_service: EconomyService,
        premium_currency: Optional[PremiumCurrency] = None,
    ) -> None:
        self.gateway = gateway
        self.economy_service = economy_service
        self.premium_currency = premium_currency or PremiumCurrency(
            code="COIN", name="Coins", exchange_rate=100
        )
        self.purchases: Dict[str, PurchaseRecord] = {}
        self.subscriptions: Dict[int, str] = {}  # user_id -> plan_id

    # -------- purchases --------
    def initiate_purchase(self, user_id: int, amount_cents: int, currency: str = "USD") -> str:
        payment_id = self.gateway.create_payment(amount_cents, currency)
        self.purchases[payment_id] = PurchaseRecord(
            id=payment_id,
            user_id=user_id,
            amount_cents=amount_cents,
            currency=currency,
            status="pending",
        )
        return payment_id

    def verify_callback(self, payment_id: str) -> PurchaseRecord:
        record = self.purchases.get(payment_id)
        if not record:
            raise PaymentError("Unknown payment")
        if not self.gateway.verify_payment(payment_id):
            record.status = "failed"
            raise PaymentError("Verification failed")
        record.status = "completed"
        # credit premium currency
        self.economy_service.credit_purchase(record.user_id, record.amount_cents,
                                             self.premium_currency)
        return record

    # -------- subscriptions --------
    def create_subscription(self, user_id: int, plan: SubscriptionPlan) -> None:
        self.subscriptions[user_id] = plan.id

    def cancel_subscription(self, user_id: int) -> None:
        self.subscriptions.pop(user_id, None)<|MERGE_RESOLUTION|>--- conflicted
+++ resolved
@@ -21,32 +21,24 @@
 
 @dataclass
 class PaymentGateway(ABC):
-<<<<<<< HEAD
     """Minimal gateway interface used for testing.
-=======
     """Abstract payment gateway definition.
->>>>>>> c7e7825f
-
     Concrete subclasses integrate with providers like Stripe or PayPal and
     must implement the methods below.
     """
 
     @abstractmethod
     def create_payment(self, amount_cents: int, currency: str) -> str:
-<<<<<<< HEAD
         """Create a payment request and return its provider identifier."""
 
     @abstractmethod
     def verify_payment(self, payment_id: str) -> bool:
         """Return ``True`` if the payment completed successfully."""
-=======
         """Create a remote payment and return its provider identifier."""
 
     @abstractmethod
     def verify_payment(self, payment_id: str) -> bool:
         """Return ``True`` if the payment succeeded on the provider side."""
->>>>>>> c7e7825f
-
 
 @dataclass
 class MockGateway(PaymentGateway):
