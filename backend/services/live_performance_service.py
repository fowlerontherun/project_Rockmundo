import random
import sqlite3
import json
from datetime import datetime

from typing import Generator, Iterable, Optional, Dict

from seeds.skill_seed import SKILL_NAME_TO_ID

from backend.database import DB_PATH
from backend.services.city_service import city_service
from backend.services.event_service import is_skill_blocked
from backend.services.gear_service import gear_service
from backend.services.setlist_service import get_approved_setlist
from backend.services import live_performance_analysis

def crowd_reaction_stream() -> Generator[Dict[str, float], None, None]:
    """Endless stream of crowd reaction metrics.

    Each yielded dictionary contains a ``cheers`` and ``energy`` value,
    both normalised between 0 and 1. The function is deterministic enough
    to be swapped out in tests by passing a custom ``reaction_stream`` to
    :func:`simulate_gig`.
    """
    while True:
        yield {
            "cheers": random.uniform(0.0, 1.0),
            "energy": random.uniform(0.0, 1.0),
        }


def simulate_gig(
    band_id: int,
    city: str,
    venue: str,
<<<<<<< HEAD
    setlist_revision_id: int,
    reaction_stream: Optional[Iterable[float]] = None,
=======
    setlist,
    reaction_stream: Optional[Iterable[Dict[str, float]]] = None,
>>>>>>> 22e04e6a
) -> dict:
    conn = sqlite3.connect(DB_PATH)
    cur = conn.cursor()

    approved = get_approved_setlist(setlist_revision_id)
    if not approved:
        conn.close()
        return {"error": "Setlist revision must be approved"}
    setlist = approved
    # ensure performance_events table exists
    cur.execute(
        """
        CREATE TABLE IF NOT EXISTS performance_events (
            id INTEGER PRIMARY KEY AUTOINCREMENT,
            performance_id INTEGER,
            action TEXT,
            crowd_reaction REAL,
            fame_modifier INTEGER,
            created_at TEXT
        )
        """
    )

    # Get band fame
    cur.execute("SELECT fame FROM bands WHERE id = ?", (band_id,))
    row = cur.fetchone()
    if not row:
        conn.close()
        return {"error": "Band not found"}
    fame = row[0]

    # Simulate crowd size based on fame and randomness
    base_crowd = fame * 2
    crowd_size = min(random.randint(base_crowd, base_crowd + 300), 2000)
    crowd_size = int(crowd_size * city_service.get_event_modifier(city))

    fame_bonus = 0
    skill_gain = 0.0
    event_log = []
    recent_reactions: list[float] = []

    stream = iter(reaction_stream) if reaction_stream is not None else crowd_reaction_stream()

    main_actions: list = []
    encore_actions: list = []
    if isinstance(setlist, dict):
        main_actions = setlist.get("main") or setlist.get("setlist", [])
        encore_actions = setlist.get("encore", [])
    else:
        for action in setlist:
            if action.get("encore") or action.get("type") == "encore":
                encore_actions.append(action)
            else:
                main_actions.append(action)

    for action in main_actions + encore_actions:
        a_type = action.get("type")
        action_bonus = 0
        fame_modifier = 0
        if a_type == "song" or a_type == "encore":
            skill_gain += 0.3

            song_bonus = 2
            ref = action.get("reference")
            if ref is not None:
                ref_str = str(ref)
                if ref_str.isdigit():
                    song_id = int(ref_str)
                    cur.execute("SELECT band_id FROM songs WHERE id = ?", (song_id,))
                    row = cur.fetchone()
                    if row:
                        owner_band = row[0]
                        if owner_band != band_id:
                            song_bonus = 1
                        cur.execute(
                            "UPDATE songs SET play_count = play_count + ? WHERE id = ?",
                            (2 if owner_band == band_id else 1, song_id),
                        )

            action_bonus += song_bonus
        elif a_type == "activity":
            skill_gain += 0.1
            action_bonus += 1
        if action.get("encore") or a_type == "encore":
            action_bonus += 3

        if recent_reactions:
            avg_recent = sum(recent_reactions[-3:]) / len(recent_reactions[-3:])
            if avg_recent > 0.7:
                fame_modifier = 1
            elif avg_recent < 0.3:
                fame_modifier = -1

        fame_bonus += action_bonus + fame_modifier

        reaction = next(stream)
        score = (reaction.get("cheers", 0) + reaction.get("energy", 0)) / 2
        recent_reactions.append(score)
        event_log.append(
            {
                "action": a_type,
                "cheers": reaction.get("cheers", 0),
                "energy": reaction.get("energy", 0),
                "crowd_reaction": score,
                "fame_modifier": fame_modifier,
            }
        )

    fame_earned = crowd_size // 10 + fame_bonus
    revenue_earned = crowd_size * 5
    skill_gain += gear_service.get_band_bonus(band_id, "performance")
    performance_id = SKILL_NAME_TO_ID["performance"]
    applied_skill = 0 if is_skill_blocked(band_id, performance_id) else skill_gain
    merch_sold = int(crowd_size * 0.15 * city_service.get_market_demand(city))

    # Record performance
    cur.execute(
        """
        INSERT INTO live_performances (
            band_id, city, venue, date, setlist,
            crowd_size, fame_earned, revenue_earned,
            skill_gain, merch_sold
        ) VALUES (?, ?, ?, ?, ?, ?, ?, ?, ?, ?)
        """,
        (
            band_id,
            city,
            venue,
            datetime.utcnow().isoformat(),
            json.dumps({"setlist": main_actions, "encore": encore_actions}),
            crowd_size,
            fame_earned,
            revenue_earned,
            applied_skill,
            merch_sold,
        ),
    )
    performance_record_id = cur.lastrowid

    for event in event_log:
        cur.execute(
            """
            INSERT INTO performance_events (
                performance_id, action, crowd_reaction, fame_modifier, created_at
            ) VALUES (?, ?, ?, ?, ?)
            """,
            (
                performance_record_id,
                event["action"],
                event["crowd_reaction"],
                event["fame_modifier"],
                datetime.utcnow().isoformat(),
            ),
        )

    conn.commit()

    summary = {
        "performance_id": performance_record_id,
        "actions": event_log,
        "average_reaction": sum(r["crowd_reaction"] for r in event_log) / len(event_log)
        if event_log
        else 0,
    }
    live_performance_analysis.store_setlist_summary(summary)

    # Update band stats
    cur.execute("UPDATE bands SET fame = fame + ? WHERE id = ?", (fame_earned, band_id))
    if applied_skill:
        cur.execute("UPDATE bands SET skill = skill + ? WHERE id = ?", (applied_skill, band_id))
    cur.execute("UPDATE bands SET revenue = revenue + ? WHERE id = ?", (revenue_earned, band_id))

    conn.commit()
    conn.close()

    return {
        "status": "ok",
        "city": city,
        "venue": venue,
        "crowd_size": crowd_size,
        "fame_earned": fame_earned,
        "revenue_earned": revenue_earned,
        "skill_gain": applied_skill,
        "merch_sold": merch_sold,
    }


def get_band_performances(band_id: int) -> list:
    conn = sqlite3.connect(DB_PATH)
    cur = conn.cursor()
    cur.execute("""
        SELECT city, venue, date, setlist, crowd_size, fame_earned, revenue_earned
        FROM live_performances
        WHERE band_id = ?
        ORDER BY date DESC
        LIMIT 50
    """, (band_id,))
    rows = cur.fetchall()
    conn.close()

    return [
        dict(zip([
            "city", "venue", "date", "setlist", "crowd_size",
            "fame_earned", "revenue_earned"
        ], row))
        for row in rows
    ]<|MERGE_RESOLUTION|>--- conflicted
+++ resolved
@@ -33,13 +33,10 @@
     band_id: int,
     city: str,
     venue: str,
-<<<<<<< HEAD
     setlist_revision_id: int,
     reaction_stream: Optional[Iterable[float]] = None,
-=======
     setlist,
     reaction_stream: Optional[Iterable[Dict[str, float]]] = None,
->>>>>>> 22e04e6a
 ) -> dict:
     conn = sqlite3.connect(DB_PATH)
     cur = conn.cursor()
