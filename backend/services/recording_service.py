from __future__ import annotations

from typing import Dict, List, Optional

from backend.models.learning_method import LearningMethod
from backend.models.recording_session import RecordingSession
from backend.models.skill import Skill
from backend.seeds.skill_seed import SKILL_NAME_TO_ID
from backend.services.chemistry_service import ChemistryService
from backend.services.economy_service import EconomyError, EconomyService
from backend.services.skill_service import skill_service


class RecordingService:
    """In-memory management of studio recording sessions."""

    def __init__(
        self,
        economy: Optional[EconomyService] = None,
        chemistry_service: ChemistryService | None = None,
    ) -> None:
        self.economy = economy or EconomyService()
        try:  # ensure economy tables exist
            self.economy.ensure_schema()
        except Exception:
            pass
        self.chemistry_service = chemistry_service or ChemistryService()
        self.sessions: Dict[int, RecordingSession] = {}
        self._id_seq = 1

    # ------------------------------------------------------------------
    def schedule_session(
        self,
        band_id: int,
        studio: str,
        start: str,
        end: str,
        tracks: List[int],
        cost_cents: int,
        environment_quality: float = 1.0,
    ) -> RecordingSession:
        """Schedule a new recording session and charge the band."""
        # Determine production quality multiplier from band skills
        prod = Skill(
            id=SKILL_NAME_TO_ID["music_production"],
            name="music_production",
            category="creative",
        )
        mixing = Skill(
            id=SKILL_NAME_TO_ID["mixing"],
            name="mixing",
            category="creative",
        )
        mastering = Skill(
            id=SKILL_NAME_TO_ID["mastering"],
            name="mastering",
            category="creative",
        )
        levels = [
            skill_service.train(band_id, prod, 0).level,
            skill_service.train(band_id, mixing, 0).level,
            skill_service.train(band_id, mastering, 0).level,
        ]
        avg_level = sum(levels) / len(levels)
        quality_mult = 1 + avg_level / 200

        # Apply multiplier: higher skill improves quality and reduces cost
        environment_quality *= quality_mult
        cost_cents = int(cost_cents / quality_mult)

        try:
            self.economy.withdraw(band_id, cost_cents)
        except EconomyError as e:
            raise ValueError(str(e)) from e
        session = RecordingSession(
            id=self._id_seq,
            band_id=band_id,
            studio=studio,
            start=start,
            end=end,
            track_statuses={tid: "pending" for tid in tracks},
            cost_cents=cost_cents,
            environment_quality=environment_quality,
            track_quality={tid: environment_quality for tid in tracks},
        )
        avg = 50.0
        if session.personnel:
            scores = []
            for i, a in enumerate(session.personnel):
                for b in session.personnel[i + 1 :]:
                    pair = self.chemistry_service.initialize_pair(a, b)
                    scores.append(pair.score)
            if scores:
                avg = sum(scores) / len(scores)
                session.environment_quality *= 1 + (avg - 50) / 100
        session.chemistry_avg = avg
        self.sessions[session.id] = session
        self._id_seq += 1
        return session

    def assign_personnel(self, session_id: int, user_id: int) -> None:
        session = self.sessions.get(session_id)
        if not session:
            raise KeyError("session_not_found")
        if user_id not in session.personnel:
            session.personnel.append(user_id)

    def update_track_status(self, session_id: int, track_id: int, status: str) -> None:
        session = self.sessions.get(session_id)
        if not session:
            raise KeyError("session_not_found")
        session.track_statuses[track_id] = status

        if session.personnel:
            scores = []
            for i, a in enumerate(session.personnel):
                for b in session.personnel[i + 1 :]:
                    pair = self.chemistry_service.adjust_pair(a, b, 1)
                    scores.append(pair.score)
            if scores:
                avg = sum(scores) / len(scores)
                session.environment_quality *= 1 + (avg - 50) / 100
                session.chemistry_avg = avg

        # Adjust quality based on production skills for mixing/mastering
        if status in {"mixed", "mastered"}:
            skill_name = "mixing" if status == "mixed" else "mastering"
            skill = Skill(
                id=SKILL_NAME_TO_ID[skill_name],
                name=skill_name,
                category="creative",
            )
            level = skill_service.train(session.band_id, skill, 0).level
            mult = 1 + level / 200
            session.environment_quality *= mult
            prev = session.track_quality.get(track_id, session.environment_quality)
            session.track_quality[track_id] = prev * mult

        # Award practice XP to all personnel based on task difficulty
        difficulty = {"recorded": 1, "mixed": 2, "mastered": 3}.get(status, 1)
        skill = Skill(
            id=SKILL_NAME_TO_ID["music_production"],
            name="music_production",
            category="creative",
        )
        for uid in session.personnel:
            skill_service.train_with_method(uid, skill, LearningMethod.PRACTICE, difficulty)

<<<<<<< HEAD
    # ------------------------------------------------------------------
    def practice_skill(
        self,
        user_id: int,
        skill_name: str,
        amount: int,
        method: LearningMethod = LearningMethod.PRACTICE,
        environment_quality: float = 1.0,
    ) -> Skill:
        """Award XP toward a specific music production skill."""
        if skill_name not in SKILL_NAME_TO_ID:
            raise KeyError("skill_not_found")
        skill = Skill(
            id=SKILL_NAME_TO_ID[skill_name],
            name=skill_name,
            category="creative",
            parent_id=SKILL_NAME_TO_ID.get("music_production"),
        )
        return skill_service.train_with_method(
            user_id,
            skill,
            method,
            amount,
            environment_quality=environment_quality,
        )
=======
        # Scale track quality by creative skill levels
        if session.personnel:
            mults = [
                skill_service.get_category_multiplier(uid, "creative")
                for uid in session.personnel
            ]
            quality_mult = sum(mults) / len(mults)
        else:
            quality_mult = 1.0
        session.track_quality[track_id] = session.environment_quality * quality_mult
>>>>>>> 55cd7700

    def get_session(self, session_id: int) -> Optional[RecordingSession]:
        return self.sessions.get(session_id)

    def list_sessions(self, band_id: Optional[int] = None) -> List[RecordingSession]:
        if band_id is None:
            return list(self.sessions.values())
        return [s for s in self.sessions.values() if s.band_id == band_id]

    def delete_session(self, session_id: int) -> None:
        self.sessions.pop(session_id, None)


recording_service = RecordingService()

__all__ = ["RecordingService", "recording_service"]<|MERGE_RESOLUTION|>--- conflicted
+++ resolved
@@ -146,7 +146,6 @@
         for uid in session.personnel:
             skill_service.train_with_method(uid, skill, LearningMethod.PRACTICE, difficulty)
 
-<<<<<<< HEAD
     # ------------------------------------------------------------------
     def practice_skill(
         self,
@@ -172,7 +171,6 @@
             amount,
             environment_quality=environment_quality,
         )
-=======
         # Scale track quality by creative skill levels
         if session.personnel:
             mults = [
@@ -183,7 +181,6 @@
         else:
             quality_mult = 1.0
         session.track_quality[track_id] = session.environment_quality * quality_mult
->>>>>>> 55cd7700
 
     def get_session(self, session_id: int) -> Optional[RecordingSession]:
         return self.sessions.get(session_id)
