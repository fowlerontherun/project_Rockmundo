from __future__ import annotations  # noqa: I001

from pathlib import Path
from typing import Callable, Optional

from sqlalchemy import create_engine
from sqlalchemy.exc import NoReferencedTableError
from sqlalchemy.orm import Session, sessionmaker

from models.avatar import Avatar, Base
from schemas.avatar import AvatarCreate, AvatarUpdate
try:  # pragma: no cover - optional when character model unavailable
    from models.character import Base as CharacterBase  # type: ignore
except Exception:  # pragma: no cover
    CharacterBase = None  # type: ignore

DB_PATH = Path(__file__).resolve().parents[1] / "database" / "rockmundo.db"
DATABASE_URL = f"sqlite:///{DB_PATH}"

# Ensure the parent directory exists so SQLite can create the DB file without
# raising an OperationalError during imports or test initialisation.
DB_PATH.parent.mkdir(parents=True, exist_ok=True)

engine = create_engine(DATABASE_URL, connect_args={"check_same_thread": False})
SessionLocal = sessionmaker(bind=engine, autocommit=False, autoflush=False)
if CharacterBase is not None:
    CharacterBase.metadata.create_all(bind=engine)
try:  # pragma: no cover - character table may be created elsewhere
    Base.metadata.create_all(bind=engine)
except NoReferencedTableError:  # pragma: no cover
    pass


class AvatarService:
    """Service layer providing CRUD operations for avatars."""

    def __init__(self, session_factory: Callable[[], Session] | sessionmaker = SessionLocal):
        self.session_factory = session_factory

    # ------------------------------------------------------------------
    def create_avatar(self, data: AvatarCreate) -> Avatar:
        with self.session_factory() as session:
            payload = data.model_dump()
            payload.setdefault("luck", 0)
            payload.setdefault("social_media", 0)
            payload.setdefault("tech_savvy", 0)
            payload.setdefault("networking", 0)
<<<<<<< HEAD
            payload.setdefault("leadership", 0)
=======
            payload.setdefault("stage_presence", 50)
>>>>>>> 2aca976d
            payload.setdefault("resilience", 50)
            avatar = Avatar(**payload)
            session.add(avatar)
            session.commit()
            session.refresh(avatar)
            return avatar

    # ------------------------------------------------------------------
    def get_avatar(self, avatar_id: int) -> Optional[Avatar]:
        with self.session_factory() as session:
            return session.get(Avatar, avatar_id)

    # ------------------------------------------------------------------
    def list_avatars(self) -> list[Avatar]:
        with self.session_factory() as session:
            return session.query(Avatar).all()

    # ------------------------------------------------------------------
    def update_avatar(self, avatar_id: int, data: AvatarUpdate) -> Optional[Avatar]:
        with self.session_factory() as session:
            avatar = session.get(Avatar, avatar_id)
            if not avatar:
                return None
            for field, value in data.model_dump(exclude_unset=True).items():
                if field in {
                    "stamina",
                    "charisma",
                    "intelligence",
                    "creativity",
                    "discipline",
                    "resilience",
                    "luck",
                    "social_media",
                    "tech_savvy",
                    "networking",
<<<<<<< HEAD
                    "leadership",
=======
                    "stage_presence",
>>>>>>> 2aca976d
                } and value is not None:
                    setattr(avatar, field, max(0, min(100, value)))
                else:
                    setattr(avatar, field, value)
            session.commit()
            session.refresh(avatar)
            return avatar

    # ------------------------------------------------------------------
    def get_avatar_by_character_id(self, character_id: int) -> Optional[Avatar]:
        with self.session_factory() as session:
            return (
                session.query(Avatar)
                .filter(Avatar.character_id == character_id)
                .first()
            )

    # ------------------------------------------------------------------
    def recover_stamina(self, avatar_id: int, amount: int) -> Optional[Avatar]:
        """Increase an avatar's stamina by ``amount`` up to a maximum of 100."""

        with self.session_factory() as session:
            avatar = session.get(Avatar, avatar_id)
            if not avatar:
                return None
            avatar.stamina = min(100, avatar.stamina + amount)
            session.commit()
            session.refresh(avatar)
            return avatar

    # ------------------------------------------------------------------
    def delete_avatar(self, avatar_id: int) -> bool:
        with self.session_factory() as session:
            avatar = session.get(Avatar, avatar_id)
            if not avatar:
                return False
            session.delete(avatar)
            session.commit()
            return True

    # ------------------------------------------------------------------
    def adjust_mood(
        self,
        avatar_id: int,
        lifestyle_score: float,
        events: list[str] | None = None,
    ) -> Optional[Avatar]:
        """Adjust an avatar's mood.

        ``lifestyle_score`` is expected to be a 0-100 value summarising the
        avatar's wellbeing.  Mood will drift toward this score.  Any events
        passed in can further modify the result.  The mood value is clamped
        to the 0-100 range before persisting.
        """

        events = events or []
        with self.session_factory() as session:
            avatar = session.get(Avatar, avatar_id)
            if not avatar:
                return None
            # Move mood halfway toward lifestyle score for gentle adjustments.
            avatar.mood = int((avatar.mood + lifestyle_score) / 2)
            # Negative events impact mood further.
            if "burnout" in events:
                avatar.mood -= 10
            if "illness" in events:
                avatar.mood -= 5
            if "mental fatigue" in events:
                avatar.mood -= 3
            avatar.mood = max(0, min(100, avatar.mood))
            session.commit()
            session.refresh(avatar)
            return avatar

    # ------------------------------------------------------------------
    def get_mood(self, avatar_id: int) -> Optional[int]:
        avatar = self.get_avatar(avatar_id)
        return avatar.mood if avatar else None<|MERGE_RESOLUTION|>--- conflicted
+++ resolved
@@ -45,11 +45,8 @@
             payload.setdefault("social_media", 0)
             payload.setdefault("tech_savvy", 0)
             payload.setdefault("networking", 0)
-<<<<<<< HEAD
             payload.setdefault("leadership", 0)
-=======
             payload.setdefault("stage_presence", 50)
->>>>>>> 2aca976d
             payload.setdefault("resilience", 50)
             avatar = Avatar(**payload)
             session.add(avatar)
@@ -85,11 +82,8 @@
                     "social_media",
                     "tech_savvy",
                     "networking",
-<<<<<<< HEAD
                     "leadership",
-=======
                     "stage_presence",
->>>>>>> 2aca976d
                 } and value is not None:
                     setattr(avatar, field, max(0, min(100, value)))
                 else:
