import json
import sqlite3

from backend.services.live_album_service import LiveAlbumService


def _insert_performance(cur, band_id, setlist, skill_gain):
    cur.execute(
        """
        INSERT INTO live_performances (
            band_id, city, venue, date, setlist, crowd_size, fame_earned,
            revenue_earned, skill_gain, merch_sold
        ) VALUES (?, '', '', '', ?, 0, 0, 0, ?, 0)
        """,
        (band_id, json.dumps(setlist), skill_gain),
    )


def test_compile_live_album(tmp_path):
    db_file = tmp_path / "perf.db"
    conn = sqlite3.connect(db_file)
    cur = conn.cursor()
    cur.execute(
        """
        CREATE TABLE live_performances (
            id INTEGER PRIMARY KEY AUTOINCREMENT,
            band_id INTEGER,
            city TEXT,
            venue TEXT,
            date TEXT,
            setlist TEXT,
            crowd_size INTEGER,
            fame_earned INTEGER,
            revenue_earned INTEGER,
            skill_gain REAL,
            merch_sold INTEGER
        )
        """,
    )
    cur.execute(
        """
        CREATE TABLE recorded_tracks (
            id INTEGER PRIMARY KEY AUTOINCREMENT,
            performance_id INTEGER,
            song_id INTEGER,
            performance_score REAL,
            created_at TEXT
        )
        """,
    )
    setlist = {
        "setlist": [
            {"type": "song", "reference": "1"},
            {"type": "song", "reference": "2"},
        ],
        "encore": [],
    }
    scores = [50, 60, 55, 40, 80]
    for idx, score in enumerate(scores, start=1):
        _insert_performance(cur, 1, setlist, 0.0)
        cur.execute(
            "INSERT INTO recorded_tracks (performance_id, song_id, performance_score, created_at) VALUES (?, 1, ?, '')",
            (idx, score),
        )
        cur.execute(
            "INSERT INTO recorded_tracks (performance_id, song_id, performance_score, created_at) VALUES (?, 2, ?, '')",
            (idx, score),
        )
    conn.commit()
    conn.close()

    service = LiveAlbumService(str(db_file))
    album = service.compile_live_album([1, 2, 3, 4, 5], "Best Live")

    assert album["album_type"] == "live"
    assert [s["song_id"] for s in album["songs"]] == [1, 2]
    # Performance 5 has highest score (80)
<<<<<<< HEAD
    assert all(s["show_id"] == 5 for s in album["songs"])
    assert all(s["performance_score"] == 80 for s in album["songs"])
=======
    assert all(t["performance_id"] == 5 for t in album["tracks"])
>>>>>>> 6abba834
<|MERGE_RESOLUTION|>--- conflicted
+++ resolved
@@ -75,9 +75,6 @@
     assert album["album_type"] == "live"
     assert [s["song_id"] for s in album["songs"]] == [1, 2]
     # Performance 5 has highest score (80)
-<<<<<<< HEAD
     assert all(s["show_id"] == 5 for s in album["songs"])
     assert all(s["performance_score"] == 80 for s in album["songs"])
-=======
-    assert all(t["performance_id"] == 5 for t in album["tracks"])
->>>>>>> 6abba834
+    assert all(t["performance_id"] == 5 for t in album["tracks"])