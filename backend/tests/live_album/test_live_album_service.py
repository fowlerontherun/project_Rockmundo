import json
import sqlite3

import pytest

from backend.services.live_album_service import LiveAlbumService


def _insert_performance(cur, band_id, setlist, skill_gain):
    cur.execute(
        """
        INSERT INTO live_performances (
            band_id, city, venue, date, setlist, crowd_size, fame_earned,
            revenue_earned, skill_gain, merch_sold
        ) VALUES (?, '', '', '', ?, 0, 0, 0, ?, 0)
        """,
        (band_id, json.dumps(setlist), skill_gain),
    )


def test_compile_live_album(tmp_path):
    db_file = tmp_path / "perf.db"
    conn = sqlite3.connect(db_file)
    cur = conn.cursor()
    cur.execute(
        """
        CREATE TABLE live_performances (
            id INTEGER PRIMARY KEY AUTOINCREMENT,
            band_id INTEGER,
            city TEXT,
            venue TEXT,
            date TEXT,
            setlist TEXT,
            crowd_size INTEGER,
            fame_earned INTEGER,
            revenue_earned INTEGER,
            skill_gain REAL,
            merch_sold INTEGER
        )
        """,
    )
    cur.execute(
        """
        CREATE TABLE recorded_tracks (
            id INTEGER PRIMARY KEY AUTOINCREMENT,
            performance_id INTEGER,
            song_id INTEGER,
            performance_score REAL,
            created_at TEXT
        )
        """,
    )
    setlist = {
        "setlist": [
            {"type": "song", "reference": "1"},
            {"type": "song", "reference": "2"},
        ],
        "encore": [],
    }
    scores = [50, 60, 55, 40, 80]
    for idx, score in enumerate(scores, start=1):
        _insert_performance(cur, 1, setlist, 0.0)
        cur.execute(
            "INSERT INTO recorded_tracks (performance_id, song_id, performance_score, created_at) VALUES (?, 1, ?, '')",
            (idx, score),
        )
        cur.execute(
            "INSERT INTO recorded_tracks (performance_id, song_id, performance_score, created_at) VALUES (?, 2, ?, '')",
            (idx, score),
        )
    conn.commit()
    conn.close()

    service = LiveAlbumService(str(db_file))
    album = service.compile_live_album([1, 2, 3, 4, 5], "Best Live")

    assert album["album_type"] == "live"
    assert [s["song_id"] for s in album["songs"]] == [1, 2]
    # Performance 5 has highest score (80)
<<<<<<< HEAD
    assert all(t["performance_id"] == 5 for t in album["tracks"])


def test_update_tracks_validation(tmp_path):
    db_file = tmp_path / "perf.db"
    conn = sqlite3.connect(db_file)
    cur = conn.cursor()
    cur.execute(
        """
        CREATE TABLE live_performances (
            id INTEGER PRIMARY KEY AUTOINCREMENT,
            band_id INTEGER,
            city TEXT,
            venue TEXT,
            date TEXT,
            setlist TEXT,
            crowd_size INTEGER,
            fame_earned INTEGER,
            revenue_earned INTEGER,
            skill_gain REAL,
            merch_sold INTEGER
        )
        """,
    )
    cur.execute(
        """
        CREATE TABLE recorded_tracks (
            id INTEGER PRIMARY KEY AUTOINCREMENT,
            performance_id INTEGER,
            song_id INTEGER,
            performance_score REAL,
            created_at TEXT
        )
        """,
    )
    # Tables tracking existing releases for validation
    cur.execute(
        "CREATE TABLE releases (id INTEGER PRIMARY KEY AUTOINCREMENT, format TEXT)"
    )
    cur.execute(
        "CREATE TABLE release_tracks (release_id INTEGER, song_id INTEGER)"
    )

    setlist = {"setlist": [{"type": "song", "reference": "1"}, {"type": "song", "reference": "2"}], "encore": []}
    for idx in range(1, 6):
        _insert_performance(cur, 1, setlist, 0.0)
        cur.execute(
            "INSERT INTO recorded_tracks (performance_id, song_id, performance_score, created_at) VALUES (?, 1, ?, '')",
            (idx, 50),
        )
        cur.execute(
            "INSERT INTO recorded_tracks (performance_id, song_id, performance_score, created_at) VALUES (?, 2, ?, '')",
            (idx, 60),
        )
    # Mark song 1 as already released as a single
    cur.execute("INSERT INTO releases (format) VALUES ('single')")
    release_id = cur.lastrowid
    cur.execute(
        "INSERT INTO release_tracks (release_id, song_id) VALUES (?, 1)",
        (release_id,),
    )
    conn.commit()
    conn.close()

    service = LiveAlbumService(str(db_file))
    album = service.compile_live_album([1, 2, 3, 4, 5], "Best Live")
    album_id = album["id"]

    # Reorder tracks
    updated = service.update_tracks(album_id, [2, 1])
    assert updated["song_ids"] == [2, 1]

    # Removing a track released as a single should fail
    with pytest.raises(ValueError):
        service.update_tracks(album_id, [2])

    # Removing an unreleased track succeeds
    updated = service.update_tracks(album_id, [1])
    assert updated["song_ids"] == [1]
=======
    assert all(s["show_id"] == 5 for s in album["songs"])
    assert all(s["performance_score"] == 80 for s in album["songs"])
    assert all(t["performance_id"] == 5 for t in album["tracks"])
>>>>>>> d6ad0525
<|MERGE_RESOLUTION|>--- conflicted
+++ resolved
@@ -77,9 +77,9 @@
     assert album["album_type"] == "live"
     assert [s["song_id"] for s in album["songs"]] == [1, 2]
     # Performance 5 has highest score (80)
-<<<<<<< HEAD
+    assert all(s["show_id"] == 5 for s in album["songs"])
+    assert all(s["performance_score"] == 80 for s in album["songs"])
     assert all(t["performance_id"] == 5 for t in album["tracks"])
-
 
 def test_update_tracks_validation(tmp_path):
     db_file = tmp_path / "perf.db"
@@ -157,8 +157,3 @@
     # Removing an unreleased track succeeds
     updated = service.update_tracks(album_id, [1])
     assert updated["song_ids"] == [1]
-=======
-    assert all(s["show_id"] == 5 for s in album["songs"])
-    assert all(s["performance_score"] == 80 for s in album["songs"])
-    assert all(t["performance_id"] == 5 for t in album["tracks"])
->>>>>>> d6ad0525
