--- conflicted
+++ resolved
@@ -52,12 +52,9 @@
     assert avatar.intelligence == 50
     assert avatar.creativity == 60
     assert avatar.discipline == 70
-<<<<<<< HEAD
     assert avatar.voice == 50
-=======
     assert avatar.leadership == 0
     assert avatar.stage_presence == 50
->>>>>>> 41855a26
 
     fetched = svc.get_avatar(avatar.id)
     assert fetched and fetched.nickname == "Hero"
@@ -119,16 +116,13 @@
     with pytest.raises(ValueError):
         AvatarUpdate(tech_savvy=200)
     with pytest.raises(ValueError):
-<<<<<<< HEAD
-        AvatarUpdate(voice=150)
-=======
+<        AvatarUpdate(voice=150)
         AvatarUpdate(leadership=150)
     with pytest.raises(ValueError):
         AvatarUpdate(leadership=-5)
         AvatarUpdate(stage_presence=150)
     with pytest.raises(ValueError):
         AvatarUpdate(stage_presence=-10)
->>>>>>> 41855a26
 
     # Bypass validation to ensure service clamps the values
     update_data = AvatarUpdate.model_construct(
@@ -138,12 +132,9 @@
         creativity=120,
         discipline=-5,
         tech_savvy=150,
-<<<<<<< HEAD
         voice=150,
-=======
         leadership=150,
         stage_presence=150,
->>>>>>> 41855a26
     )
     svc.update_avatar(avatar.id, update_data)
     updated = svc.get_avatar(avatar.id)
@@ -155,10 +146,7 @@
         and updated.creativity == 100
         and updated.discipline == 0
         and updated.tech_savvy == 100
-<<<<<<< HEAD
         and updated.voice == 100
-=======
         and updated.leadership == 100
         and updated.stage_presence == 100
->>>>>>> 41855a26
     )