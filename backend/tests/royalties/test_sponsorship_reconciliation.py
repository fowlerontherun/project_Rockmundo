--- conflicted
+++ resolved
@@ -1,16 +1,8 @@
 import asyncio
 import sqlite3
-
-<<<<<<< HEAD
 from backend.jobs import sponsor_reconciliation_job
 from backend.services.sponsorship_service import SponsorshipService
 from config import revenue
-=======
-from backend.config import revenue
-from backend.services.sponsorship_service import SponsorshipService
-from jobs import sponsor_reconciliation_job
->>>>>>> 3f8a7e54
-
 
 def _setup_db(db_path: str) -> None:
     conn = sqlite3.connect(db_path)
