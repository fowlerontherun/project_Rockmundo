import asyncio
import pytest

from backend.services.songwriting_service import SongwritingService
from backend.services.skill_service import SkillService, SONGWRITING_SKILL


class FakeLLM:
    def __init__(self, lyric_resp="la la la", chord_resp="C G Am F") -> None:
        self.lyric_resp = lyric_resp
        self.chord_resp = chord_resp

    async def complete(self, history):
        last = history[-1].content.lower()
        if "chord" in last:
            return self.chord_resp
        return self.lyric_resp


class FakeArt:
    async def generate_album_art(self, title, themes):
        return "/fake/url.png"


class FailingArt:
    async def generate_album_art(self, title, themes):  # pragma: no cover - error path
        raise RuntimeError("boom")


async def _generate(svc: SongwritingService):
    return await svc.generate_draft(
        creator_id=1,
        title="Test",
        genre="rock",
        themes=["love", "hope", "loss"],
    )


def test_theme_validation():
    async def run():
        svc = SongwritingService(llm_client=FakeLLM())
        with pytest.raises(ValueError):
            await svc.generate_draft(1, "t", "rock", ["only", "two"])

    asyncio.run(run())


def test_generate_draft_with_art_and_chords():
    async def run():
        svc = SongwritingService(llm_client=FakeLLM(), art_service=FakeArt())
        draft = await _generate(svc)
        assert draft.lyrics == "la la la"
        assert draft.chord_progression == "C G Am F"
        assert draft.album_art_url == "/fake/url.png"

    asyncio.run(run())


def test_art_fallback_and_chord_default():
    async def run():
        svc = SongwritingService(llm_client=FakeLLM(chord_resp=""), art_service=FailingArt())
        draft = await _generate(svc)
        assert draft.chord_progression == "C G Am F"
        assert draft.album_art_url is None

    asyncio.run(run())


<<<<<<< HEAD
def test_xp_gain_and_quality_modifier():
    async def run():
        skills = SkillService()
        skills.train(1, SONGWRITING_SKILL, 400)
        svc = SongwritingService(
            llm_client=FakeLLM(), art_service=FakeArt(), skill_service=skills
        )
        draft = await _generate(svc)
        assert draft.metadata.quality_modifier == pytest.approx(1.4)
        assert skills.get_songwriting_skill(1).xp == 410
        svc.update_draft(draft.id, 1, lyrics="new lyrics")
        assert skills.get_songwriting_skill(1).xp == 415
=======

def test_versioning_and_co_writers():
    async def run():
        svc = SongwritingService(llm_client=FakeLLM())
        draft = await svc.generate_draft(creator_id=1, prompt="collab", style="rock")
        # initial version saved
        assert len(svc.list_versions(draft.id)) == 1

        # add a co-writer and allow edits
        svc.add_co_writer(draft.id, user_id=1, co_writer_id=2)
        svc.update_draft(draft.id, user_id=2, lyrics="co-write", chords="A B")
        versions = svc.list_versions(draft.id)
        assert len(versions) == 2
        assert versions[-1].author_id == 2

        # unauthorized user
        with pytest.raises(PermissionError):
            svc.update_draft(draft.id, user_id=3, lyrics="hack")
>>>>>>> 5e5fd6bc

    asyncio.run(run())
<|MERGE_RESOLUTION|>--- conflicted
+++ resolved
@@ -66,7 +66,7 @@
     asyncio.run(run())
 
 
-<<<<<<< HEAD
+
 def test_xp_gain_and_quality_modifier():
     async def run():
         skills = SkillService()
@@ -79,7 +79,6 @@
         assert skills.get_songwriting_skill(1).xp == 410
         svc.update_draft(draft.id, 1, lyrics="new lyrics")
         assert skills.get_songwriting_skill(1).xp == 415
-=======
 
 def test_versioning_and_co_writers():
     async def run():
@@ -98,6 +97,4 @@
         # unauthorized user
         with pytest.raises(PermissionError):
             svc.update_draft(draft.id, user_id=3, lyrics="hack")
->>>>>>> 5e5fd6bc
-
     asyncio.run(run())
