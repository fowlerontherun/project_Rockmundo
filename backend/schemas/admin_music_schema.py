from typing import Dict, List, Optional

from pydantic import BaseModel


class SkillSchema(BaseModel):
    id: Optional[int] = None
    name: str
    category: str
    parent_id: Optional[int] = None
    prerequisites: Dict[int, int] = {}


class SkillPrerequisitesSchema(BaseModel):
    prerequisites: Dict[int, int]

class GenreSchema(BaseModel):
    id: int
    name: str
    subgenres: List[str] = []
    popularity: Dict[str, Dict[str, float]] = {}

class StageEquipmentSchema(BaseModel):
    id: int
    name: str
    category: str
    brand: str
    rating: int
    genre_affinity: Dict[str, float] = {}
<<<<<<< HEAD

__all__ = [
    "SkillSchema",
    "SkillPrerequisitesSchema",
    "GenreSchema",
    "StageEquipmentSchema",
]
=======
__all__ = ["SkillSchema", "GenreSchema", "StageEquipmentSchema"]
>>>>>>> 48d14531
<|MERGE_RESOLUTION|>--- conflicted
+++ resolved
@@ -27,7 +27,6 @@
     brand: str
     rating: int
     genre_affinity: Dict[str, float] = {}
-<<<<<<< HEAD
 
 __all__ = [
     "SkillSchema",
@@ -35,6 +34,5 @@
     "GenreSchema",
     "StageEquipmentSchema",
 ]
-=======
-__all__ = ["SkillSchema", "GenreSchema", "StageEquipmentSchema"]
->>>>>>> 48d14531
+
+__all__ = ["SkillSchema", "GenreSchema", "StageEquipmentSchema"]