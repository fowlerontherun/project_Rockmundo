--- conflicted
+++ resolved
@@ -4,7 +4,6 @@
 
 This README gives you a **1‑file quickstart** for running a *testable* local build, a tour of the repo, and a checklist to validate the vertical slice.
 
----
 
 ## ⚡ Quick Start (Backend)
 
@@ -13,6 +12,7 @@
 
 ```bash
 # 1) Create venv + install deps
+
 python -m venv .venv && source .venv/bin/activate  # Windows: .venv\Scripts\activate
 pip install -r requirements.txt
 
@@ -26,14 +26,10 @@
 mkdir -p var/storage                      # create storage dir
 # ensure the runtime user can write to it
 chmod -R 775 var/storage                  # adjust UID/GID as needed
-
-<<<<<<< HEAD
 # 4) Initialize DB (migrations + seeds)
 ./backend/scripts/migrate.sh        # apply Alembic migrations (skips ones already run)
-=======
 # 3) Initialize DB (migrations + seeds)
 ./scripts/migrate.sh        # apply Alembic migrations (skips ones already run)
->>>>>>> 9dde4e33
 python -m backend.scripts.seed_demo  # creates demo data: users, skills, genres, etc.
 
 # 5) Run the API
