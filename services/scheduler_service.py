import json
import sqlite3
from datetime import date, datetime, timedelta

<<<<<<< HEAD
from database import DB_PATH
from backend.models import daily_loop
from backend.models.notification_models import (
=======
from backend.database import DB_PATH
from models import daily_loop
from models.notification_models import (
>>>>>>> 42105122
    alert_no_plan,
    alert_pending_outcomes,
)
from services import chart_service, fan_service, song_popularity_service
from services.activity_processor import process_previous_day
from services.books_service import books_service
from services.event_service import end_shop_event, start_shop_event
from services.npc_service import npc_service
from services.peer_learning_service import run_scheduled_session
from services.schedule_service import schedule_service
from services.shop_restock_service import restock_handler
from services.skill_service import skill_service
from services.social_sentiment_service import social_sentiment_service
from services.song_popularity_forecast import forecast_service


def _plan_reminder(user_id: int, day: str) -> dict:
    """Send a reminder if the user lacks a schedule for ``day``."""

    conn = sqlite3.connect(DB_PATH)
    cur = conn.cursor()
    cur.execute(
        "SELECT 1 FROM daily_schedule WHERE user_id = ? AND date = ? LIMIT 1",
        (user_id, day),
    )
    has_plan = cur.fetchone() is not None
    conn.close()
    if not has_plan:
        alert_no_plan(user_id, day)
        return {"status": "sent"}
    return {"status": "skipped"}


def _outcome_reminder(user_id: int, day: str) -> dict:
    """Notify if scheduled activities for ``day`` lack outcomes."""

    conn = sqlite3.connect(DB_PATH)
    cur = conn.cursor()
    cur.execute(
        "SELECT COUNT(*) FROM daily_schedule WHERE user_id = ? AND date = ?",
        (user_id, day),
    )
    scheduled = cur.fetchone()[0]
    cur.execute(
        "SELECT COUNT(*) FROM activity_log WHERE user_id = ? AND date = ?",
        (user_id, day),
    )
    processed = cur.fetchone()[0]
    conn.close()
    if scheduled > processed:
        alert_pending_outcomes(user_id, day)
        return {"status": "sent"}
    return {"status": "skipped"}


def _pattern_matches(pattern: str, today: date) -> bool:
    """Return True if a template pattern matches the given date."""
    p = pattern.lower()
    if p in {
        "monday",
        "tuesday",
        "wednesday",
        "thursday",
        "friday",
        "saturday",
        "sunday",
    }:
        return p == today.strftime("%A").lower()
    if p.startswith("interval:"):
        try:
            interval = int(p.split(":", 1)[1])
        except ValueError:
            return False
        return today.toordinal() % interval == 0
    return False

# Map event_type to handler functions
def _daily_loop_reset_wrapper() -> None:
    """Rotate challenge and seed schedules for inactive users."""
    daily_loop.rotate_daily_challenge()
    today_date = date.today()
    today = today_date.isoformat()
    weekday = today_date.strftime("%A").lower()
    conn = sqlite3.connect(DB_PATH)
    cur = conn.cursor()
    cur.execute("SELECT user_id, last_login FROM daily_loop")
    users = cur.fetchall()
    conn.close()
    for user_id, last_login in users:
        if last_login != today:
            plan = schedule_service.get_default_plan(user_id, weekday)
            for entry in plan:
                schedule_service.schedule_activity(
                    user_id, today, entry["hour"], entry["activity"]["id"]
                )
        # Apply recurring templates for all users
        templates = schedule_service.get_recurring_templates(user_id)
        for tpl in templates:
            if not tpl.get("active"):
                continue
            if _pattern_matches(tpl["pattern"], today_date):
                try:
                    schedule_service.schedule_activity(
                        user_id, today, tpl["hour"], tpl["activity"]["id"]
                    )
                except ValueError:
                    # Skip conflicts to avoid crashing the reset job
                    pass


def _weekly_loop_reset_wrapper() -> None:
    """Reset weekly milestones for all users."""
    conn = sqlite3.connect(DB_PATH)
    cur = conn.cursor()
    cur.execute("SELECT user_id FROM daily_loop")
    users = [row[0] for row in cur.fetchall()]
    conn.close()
    for uid in users:
        daily_loop.reset_weekly_milestones(uid)


EVENT_HANDLERS = {
    "fan_decay": fan_service.decay_fan_loyalty,
    "weekly_charts": chart_service.calculate_weekly_chart,
    "skill_decay": skill_service.decay_all,
    "aggregate_global_popularity": song_popularity_service.aggregate_global_popularity,
    "song_popularity_forecast": forecast_service.recompute_all,
    "social_sentiment": social_sentiment_service.process_song,
    "complete_reading": books_service.complete_reading,
    "peer_learning": run_scheduled_session,
    "daily_activity_resolution": process_previous_day,
    "daily_loop_reset": _daily_loop_reset_wrapper,
    "weekly_loop_reset": _weekly_loop_reset_wrapper,
    "plan_reminder": _plan_reminder,
    "outcome_reminder": _outcome_reminder,
    "shop_restock": restock_handler,
    "shop_event_start": start_shop_event,
    "shop_event_end": end_shop_event,
    "npc_seasonal_event": npc_service.generate_seasonal_event,
    # Add more event handlers here as needed
}

def schedule_task(event_type: str, params: dict, run_at: str, recurring: bool=False, interval_days: int=None) -> dict:
    """
    Schedule a new task.

    Parameters
    ----------
    event_type:
        Key in ``EVENT_HANDLERS`` identifying the job to run.
    params:
        Dictionary of parameters passed to the handler.
    run_at:
        ISO datetime string representing when the task should run.
    recurring:
        Whether the task should repeat.
    interval_days:
        Number of days between repeats for recurring tasks.
    """

    # --- Constraint checks -------------------------------------------------
    if event_type not in EVENT_HANDLERS:
        raise ValueError(f"Unknown event type: {event_type}")

    try:
        run_dt = datetime.fromisoformat(run_at)
    except ValueError as exc:
        raise ValueError("run_at must be an ISO datetime string") from exc

    if run_dt < datetime.utcnow():
        raise ValueError("run_at must be in the future")

    if recurring and (not interval_days or interval_days <= 0):
        raise ValueError("Recurring tasks require a positive interval_days")

    conn = sqlite3.connect(DB_PATH)
    cur = conn.cursor()

    cur.execute(
        """
        INSERT INTO scheduled_tasks
        (event_type, params, run_at, recurring, interval_days, last_run)
        VALUES (?, ?, ?, ?, ?, NULL)
        """,
        (event_type, json.dumps(params), run_at, int(recurring), interval_days),
    )
    task_id = cur.lastrowid
    conn.commit()
    conn.close()
    return {"status": "ok", "task_id": task_id}

def get_scheduled_tasks() -> list:
    conn = sqlite3.connect(DB_PATH)
    cur = conn.cursor()
    cur.execute(""" 
        SELECT id, event_type, params, run_at, recurring, interval_days 
        FROM scheduled_tasks
    """)
    rows = cur.fetchall()
    conn.close()
    tasks = []
    for row in rows:
        tasks.append({
            "task_id": row[0],
            "event_type": row[1],
            "params": json.loads(row[2]),
            "run_at": row[3],
            "recurring": bool(row[4]),
            "interval_days": row[5]
        })
    return tasks

def delete_task(task_id: int) -> dict:
    conn = sqlite3.connect(DB_PATH)
    cur = conn.cursor()
    cur.execute("DELETE FROM scheduled_tasks WHERE id = ?", (task_id,))
    conn.commit()
    conn.close()
    return {"status": "ok", "message": "Task deleted"}

def run_due_tasks() -> dict:
    """
    Run all tasks where run_at <= now.
    If recurring, reschedule next run.
    """
    now_iso = datetime.utcnow().isoformat()
    conn = sqlite3.connect(DB_PATH)
    cur = conn.cursor()

    cur.execute(""" 
        SELECT id, event_type, params, recurring, interval_days 
        FROM scheduled_tasks
        WHERE run_at <= ?
    """, (now_iso,))
    due = cur.fetchall()

    results = []
    for task in due:
        task_id, event_type, params_json, recurring, interval_days = task
        params = json.loads(params_json)
        handler = EVENT_HANDLERS.get(event_type)
        if handler:
            try:
                # Call handler with params
                result = handler(**params) if isinstance(params, dict) else handler(params)
                results.append({"task_id": task_id, "result": result})
            except Exception as e:
                results.append({"task_id": task_id, "error": str(e)})

        if recurring and interval_days:
            # Schedule next
            next_run = datetime.utcnow() + timedelta(days=interval_days)
            cur.execute(""" 
                UPDATE scheduled_tasks 
                SET run_at = ?, last_run = ? 
                WHERE id = ?
            """, (next_run.isoformat(), now_iso, task_id))
        else:
            # Delete non-recurring
            cur.execute("DELETE FROM scheduled_tasks WHERE id = ?", (task_id,))

    conn.commit()
    conn.close()
    return {"status": "ok", "executed": len(due), "details": results}


def schedule_daily_loop_reset() -> dict:
    """Ensure a daily task exists to rotate challenges."""
    tasks = get_scheduled_tasks()
    for task in tasks:
        if task["event_type"] == "daily_loop_reset":
            return {"status": "exists"}
    next_run = datetime.utcnow().replace(hour=0, minute=0, second=0, microsecond=0) + timedelta(days=1)
    return schedule_task(
        "daily_loop_reset",
        {},
        next_run.isoformat(),
        recurring=True,
        interval_days=1,
    )


def schedule_weekly_loop_reset() -> dict:
    """Ensure a weekly task exists to reset loop milestones."""
    tasks = get_scheduled_tasks()
    for task in tasks:
        if task["event_type"] == "weekly_loop_reset":
            return {"status": "exists"}
    next_run = datetime.utcnow().replace(hour=0, minute=15, second=0, microsecond=0)
    while next_run.weekday() != 0:
        next_run += timedelta(days=1)
    return schedule_task(
        "weekly_loop_reset",
        {},
        next_run.isoformat(),
        recurring=True,
        interval_days=7,
    )


def schedule_daily_activity_resolution() -> dict:
    """Ensure a nightly job exists to resolve scheduled activities."""
    tasks = get_scheduled_tasks()
    for task in tasks:
        if task["event_type"] == "daily_activity_resolution":
            return {"status": "exists"}
    next_run = (
        datetime.utcnow().replace(hour=0, minute=5, second=0, microsecond=0)
        + timedelta(days=1)
    )
    return schedule_task(
        "daily_activity_resolution",
        {},
        next_run.isoformat(),
        recurring=True,
        interval_days=1,
    )


def schedule_plan_reminder(user_id: int, day: str, run_at: str) -> dict:
    """Schedule a one-off reminder to plan the day."""

    return schedule_task(
        "plan_reminder",
        {"user_id": user_id, "day": day},
        run_at,
    )


def schedule_outcome_reminder(user_id: int, day: str, run_at: str) -> dict:
    """Schedule a reminder to process pending outcomes."""

    return schedule_task(
        "outcome_reminder",
        {"user_id": user_id, "day": day},
        run_at,
    )


def schedule_npc_event(npc_id: int, run_at: str, season: str | None = None) -> dict:
    """Schedule a seasonal event for an NPC."""

    params = {"npc_id": npc_id}
    if season:
        params["season"] = season
    return schedule_task("npc_seasonal_event", params, run_at)<|MERGE_RESOLUTION|>--- conflicted
+++ resolved
@@ -1,16 +1,9 @@
 import json
 import sqlite3
 from datetime import date, datetime, timedelta
-
-<<<<<<< HEAD
 from database import DB_PATH
 from backend.models import daily_loop
 from backend.models.notification_models import (
-=======
-from backend.database import DB_PATH
-from models import daily_loop
-from models.notification_models import (
->>>>>>> 42105122
     alert_no_plan,
     alert_pending_outcomes,
 )
