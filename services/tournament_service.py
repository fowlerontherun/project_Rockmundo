from __future__ import annotations

from typing import Dict, List, Optional
import sqlite3


from models.tournament import Bracket, Match, Score
from backend.services import live_performance_service
<<<<<<< HEAD
from database import DB_PATH
=======
>>>>>>> 42105122


class TournamentService:
    """Service for managing simple elimination tournaments."""

    def __init__(
        self,
        performance_service: Optional[object] = None,
        db_path: str = DB_PATH,
        prize_amount: int = 1000,
    ):
        # ``performance_service`` is expected to provide a ``simulate_gig``
        # function.  By default we use the module-level implementation from
        # :mod:`live_performance_service`.
        self.performance = performance_service or live_performance_service
        self.db_path = db_path
        self.prize_amount = prize_amount
        self.brackets: Dict[int, Bracket] = {}
        self._next_id = 1

    # Tournament management -------------------------------------------------
    def create_tournament(self, band_ids: List[int]) -> int:
        bracket = self._create_bracket(band_ids)
        tid = self._next_id
        self.brackets[tid] = bracket
        self._next_id += 1
        return tid

    def get_bracket(self, tournament_id: int) -> Optional[Bracket]:
        return self.brackets.get(tournament_id)

    # Core logic ------------------------------------------------------------
    def _create_bracket(self, band_ids: List[int]) -> Bracket:
        matches: List[Match] = []
        it = iter(band_ids)
        for b1, b2 in zip(it, it):
            matches.append(Match(b1, b2))
        bracket = Bracket()
        bracket.add_round(matches)
        return bracket

    def play_round(self, bracket: Bracket) -> Optional[int]:
        """Play the current round, returning champion id if concluded."""

        current = bracket.current_round()
        if not current:
            return None

        winners: List[int] = []
        for match in current:
            score1 = self._calculate_score(match.band1_id)
            score2 = self._calculate_score(match.band2_id)
            match.band1_score = score1.value
            match.band2_score = score2.value
            match.winner_id = match.band1_id if score1.value >= score2.value else match.band2_id
            winners.append(match.winner_id)
            self._award_prize(match.winner_id)

        if len(winners) == 1:
            # Champion determined
            return winners[0]

        next_round: List[Match] = []
        it = iter(winners)
        for b1, b2 in zip(it, it):
            next_round.append(Match(b1, b2))
        bracket.add_round(next_round)
        return None

    # Helpers ---------------------------------------------------------------
    def _calculate_score(self, band_id: int) -> Score:
        result = self.performance.simulate_gig(
            band_id=band_id,
            city="Arena City",
            venue="Grand Arena",
            setlist_revision_id=0,
        )
        return Score(
            band_id=band_id,
            fame_earned=result.get("fame_earned", 0),
            revenue_earned=result.get("revenue_earned", 0),
            crowd_size=result.get("crowd_size", 0),
        )

    def _award_prize(self, band_id: int) -> None:
        conn = sqlite3.connect(self.db_path)
        cur = conn.cursor()
        cur.execute(
            "UPDATE bands SET revenue = COALESCE(revenue, 0) + ? WHERE id = ?",
            (self.prize_amount, band_id),
        )
        conn.commit()
        conn.close()<|MERGE_RESOLUTION|>--- conflicted
+++ resolved
@@ -6,11 +6,7 @@
 
 from models.tournament import Bracket, Match, Score
 from backend.services import live_performance_service
-<<<<<<< HEAD
 from database import DB_PATH
-=======
->>>>>>> 42105122
-
 
 class TournamentService:
     """Service for managing simple elimination tournaments."""
