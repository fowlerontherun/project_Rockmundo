from __future__ import annotations

import sqlite3
from typing import List, Optional

<<<<<<< HEAD
from database import DB_PATH
from backend.models.workshop import Workshop
=======
from backend.database import DB_PATH
from models.workshop import Workshop
>>>>>>> 42105122


class WorkshopAdminService:
    """CRUD helpers for workshop events stored in SQLite."""

    def __init__(self, db_path: Optional[str] = None) -> None:
        self.db_path = str(db_path or DB_PATH)
        self.ensure_schema()

    # ------------------------------------------------------------------
    def ensure_schema(self) -> None:
        with sqlite3.connect(self.db_path) as conn:
            cur = conn.cursor()
            cur.execute(
                """
                CREATE TABLE IF NOT EXISTS workshops (
                    id INTEGER PRIMARY KEY AUTOINCREMENT,
                    skill_target TEXT NOT NULL,
                    xp_reward INTEGER NOT NULL,
                    ticket_price INTEGER NOT NULL,
                    schedule TEXT NOT NULL
                )
                """,
            )
            conn.commit()

    # ------------------------------------------------------------------
    def list_workshops(self) -> List[Workshop]:
        with sqlite3.connect(self.db_path) as conn:
            conn.row_factory = sqlite3.Row
            cur = conn.cursor()
            cur.execute(
                "SELECT id, skill_target, xp_reward, ticket_price, schedule FROM workshops ORDER BY id"
            )
            rows = cur.fetchall()
            return [Workshop(**dict(row)) for row in rows]

    # ------------------------------------------------------------------
    def create_workshop(self, ws: Workshop) -> Workshop:
        with sqlite3.connect(self.db_path) as conn:
            cur = conn.cursor()
            cur.execute(
                "INSERT INTO workshops (skill_target, xp_reward, ticket_price, schedule) VALUES (?, ?, ?, ?)",
                (ws.skill_target, ws.xp_reward, ws.ticket_price, ws.schedule),
            )
            ws.id = cur.lastrowid
            conn.commit()
            return ws

    # ------------------------------------------------------------------
    def update_workshop(self, workshop_id: int, **changes) -> Workshop:
        with sqlite3.connect(self.db_path) as conn:
            conn.row_factory = sqlite3.Row
            cur = conn.cursor()
            cur.execute(
                "SELECT id, skill_target, xp_reward, ticket_price, schedule FROM workshops WHERE id = ?",
                (workshop_id,),
            )
            row = cur.fetchone()
            if not row:
                raise ValueError("workshop_not_found")
            data = dict(row)
            for k, v in changes.items():
                if k in data and v is not None:
                    data[k] = v
            cur.execute(
                "UPDATE workshops SET skill_target=?, xp_reward=?, ticket_price=?, schedule=? WHERE id=?",
                (
                    data["skill_target"],
                    data["xp_reward"],
                    data["ticket_price"],
                    data["schedule"],
                    workshop_id,
                ),
            )
            conn.commit()
            return Workshop(**data)

    # ------------------------------------------------------------------
    def delete_workshop(self, workshop_id: int) -> None:
        with sqlite3.connect(self.db_path) as conn:
            conn.execute("DELETE FROM workshops WHERE id=?", (workshop_id,))
            conn.commit()

    # ------------------------------------------------------------------
    def clear(self) -> None:
        with sqlite3.connect(self.db_path) as conn:
            conn.execute("DELETE FROM workshops")
            conn.commit()


workshop_admin_service = WorkshopAdminService()


def get_workshop_admin_service() -> WorkshopAdminService:
    return workshop_admin_service


__all__ = ["WorkshopAdminService", "workshop_admin_service", "get_workshop_admin_service"]<|MERGE_RESOLUTION|>--- conflicted
+++ resolved
@@ -1,15 +1,9 @@
 from __future__ import annotations
-
 import sqlite3
 from typing import List, Optional
-
-<<<<<<< HEAD
 from database import DB_PATH
 from backend.models.workshop import Workshop
-=======
-from backend.database import DB_PATH
-from models.workshop import Workshop
->>>>>>> 42105122
+
 
 
 class WorkshopAdminService:
