--- conflicted
+++ resolved
@@ -7,10 +7,6 @@
 from backend.models.skill import Skill
 from backend.services.skill_service import skill_service
 from seeds.skill_seed import SKILL_NAME_TO_ID
-<<<<<<< HEAD
-=======
-
->>>>>>> 1c9417a2
 
 PERFORMANCE_SKILL = Skill(
     id=SKILL_NAME_TO_ID["performance"],
