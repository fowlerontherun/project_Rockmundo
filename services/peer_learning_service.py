--- conflicted
+++ resolved
@@ -3,14 +3,8 @@
 
 import sqlite3
 from typing import Iterable, List
-
-<<<<<<< HEAD
 from database import DB_PATH
 from backend.models.skill import Skill
-=======
-from backend.database import DB_PATH
-from models.skill import Skill
->>>>>>> 42105122
 from backend.services.skill_service import skill_service
 from seeds.skill_seed import SKILL_NAME_TO_ID
 
