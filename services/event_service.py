# services/event_service.py
import json
import logging
import random
import sqlite3
from typing import Any, Dict, List

from seeds.skill_seed import SKILL_NAME_TO_ID

<<<<<<< HEAD
from database import DB_PATH
from backend.models.event import Event
from backend.models.event_effect import EventEffect
from backend.models.npc import NPC
from backend.models.skill import Skill
=======
from backend.database import DB_PATH
from models.event import Event
from models.event_effect import EventEffect
from models.npc import NPC
from models.skill import Skill
>>>>>>> 42105122

from .city_service import city_service
from .npc_ai_service import npc_ai_service
from .skill_service import skill_service
from .weather_service import weather_service
from .reputation_service import reputation_service

logger = logging.getLogger(__name__)
ELITE_REPUTATION_THRESHOLD = 100


def _conn() -> sqlite3.Connection:
    return sqlite3.connect(str(DB_PATH))


def _ensure_schema() -> None:
    with _conn() as conn:
        conn.execute(
            """
            CREATE TABLE IF NOT EXISTS event_effects (
                id INTEGER PRIMARY KEY AUTOINCREMENT,
                user_id INTEGER NOT NULL,
                effect TEXT NOT NULL,
                skill_id INTEGER,
                start_date TEXT NOT NULL,
                duration_days INTEGER NOT NULL
            )
            """
        )
        conn.commit()


def roll_for_daily_event(user_id, lifestyle_data, active_skills, *, luck: int = 0):
    """Determine if a daily event triggers for the user.

    ``luck`` scales the probability of negative outcomes. A higher value
    reduces the chance of detrimental events.
    """

    vocals_id = SKILL_NAME_TO_ID["vocals"]
    guitar_id = SKILL_NAME_TO_ID["guitar"]

    # Sample logic: if drinking high and vocals practiced 5 days in a row
    luck_factor = max(0.0, 1 - luck / 100)
    if lifestyle_data.get("drinking") == "high" and vocals_id in active_skills:
        if random.random() < 0.15 * luck_factor:
            return {
                "event": "vocal fatigue",
                "effect": "freeze_progress",
                "skill_id": vocals_id,
                "duration": 3,
            }

    if random.random() < 0.01 * luck_factor:
        return {
            "event": "sprained wrist",
            "effect": "block_skill",
            "skill_id": guitar_id,
            "duration": 5,
        }

    return None


def roll_for_npc_daily_events(npc: NPC, lifestyle_data=None):
    """Generate daily NPC events via the AI service."""
    lifestyle_data = lifestyle_data or {}
    return npc_ai_service.generate_daily_behavior(npc, lifestyle_data)


def apply_event_effect(user_id, event_data):
    _ensure_schema()
    effect = EventEffect(
        user_id=user_id,
        effect=event_data.get("effect"),
        duration=event_data.get("duration", 0),
        skill_id=event_data.get("skill_id"),
    )
    with _conn() as conn:
        conn.execute(
            """
            INSERT INTO event_effects (user_id, effect, skill_id, start_date, duration_days)
            VALUES (?, ?, ?, ?, ?)
            """,
            (
                effect.user_id,
                effect.effect,
                effect.skill_id,
                effect.start,
                effect.duration,
            ),
        )
        conn.commit()
    logger.info("Applied %s to user %s", event_data, user_id)


def clear_expired_events() -> int:
    _ensure_schema()
    with _conn() as conn:
        cur = conn.execute(
            """
            DELETE FROM event_effects
            WHERE datetime(start_date, '+' || duration_days || ' days') <= datetime('now')
            """
        )
        conn.commit()
        return cur.rowcount if cur.rowcount is not None else 0


def is_skill_blocked(user_id, skill_id: int):
    _ensure_schema()
    with _conn() as conn:
        cur = conn.execute(
            """
            SELECT 1 FROM event_effects
             WHERE user_id = ? AND skill_id = ? AND effect = 'block_skill'
               AND datetime(start_date, '+' || duration_days || ' days') > datetime('now')
            """,
            (user_id, skill_id),
        )
        return cur.fetchone() is not None



def adjust_event_attendance(base_attendance: int, region: str) -> int:
    """Modify event attendance based on weather and city trends."""
    forecast = weather_service.get_forecast(region)
    attendance = base_attendance
    if forecast.event and forecast.event.type == "storm":
        attendance = int(attendance * 0.7)
    elif forecast.event and forecast.event.type == "festival":
        attendance = int(attendance * 1.3)
    # apply city economic modifier
    attendance = int(attendance * city_service.get_event_modifier(region))
    return attendance


# ---------------------------------------------------------------------------
# Shop events
# ---------------------------------------------------------------------------


def _ensure_shop_event_schema() -> None:
    """Create the table storing scheduled shop events."""
    with _conn() as conn:
        conn.execute(
            """
            CREATE TABLE IF NOT EXISTS shop_events (
                id INTEGER PRIMARY KEY AUTOINCREMENT,
                name TEXT NOT NULL,
                banner TEXT NOT NULL,
                shop_id INTEGER NOT NULL,
                start_time TEXT NOT NULL,
                end_time TEXT NOT NULL,
                inventory_json TEXT,
                price_modifier REAL NOT NULL DEFAULT 1.0,
                active INTEGER NOT NULL DEFAULT 0
            )
            """
        )
        conn.commit()


def schedule_shop_event(data: Dict[str, Any]) -> Dict[str, Any]:
    """Persist a shop event and schedule start/end tasks."""

    _ensure_shop_event_schema()
    inventory_json = json.dumps(data.get("inventory", {}))
    with _conn() as conn:
        cur = conn.cursor()
        cur.execute(
            """
            INSERT INTO shop_events
            (name, banner, shop_id, start_time, end_time, inventory_json, price_modifier)
            VALUES (?, ?, ?, ?, ?, ?, ?)
            """,
            (
                data["name"],
                data.get("banner", ""),
                data["shop_id"],
                data["start_time"],
                data["end_time"],
                inventory_json,
                float(data.get("price_modifier", 1.0)),
            ),
        )
        event_id = cur.lastrowid
        conn.commit()

    from .scheduler_service import schedule_task  # local import to avoid cycle

    schedule_task(
        "shop_event_start",
        {"event_id": event_id},
        data["start_time"],
    )
    schedule_task(
        "shop_event_end",
        {"event_id": event_id},
        data["end_time"],
    )
    return {"status": "scheduled", "event_id": event_id}


def _apply_inventory(conn: sqlite3.Connection, shop_id: int, items: Dict[str, int]) -> None:
    cur = conn.cursor()
    for item_id, qty in items.items():
        cur.execute(
            """
            UPDATE shop_items
               SET quantity = quantity + ?
             WHERE shop_id = ? AND item_id = ?
            """,
            (qty, shop_id, int(item_id)),
        )


def start_shop_event(event_id: int) -> Dict[str, str]:
    """Handler to activate a shop event."""

    _ensure_shop_event_schema()
    with _conn() as conn:
        cur = conn.execute(
            "SELECT shop_id, inventory_json, price_modifier FROM shop_events WHERE id = ?",
            (event_id,),
        )
        row = cur.fetchone()
        if not row:
            return {"error": "event not found"}
        shop_id, inventory_json, price_modifier = row
        if inventory_json:
            _apply_inventory(conn, shop_id, json.loads(inventory_json))
        if price_modifier and price_modifier != 1.0:
            conn.execute(
                "UPDATE shop_items SET price_cents = CAST(price_cents * ? AS INTEGER) WHERE shop_id = ?",
                (price_modifier, shop_id),
            )
        conn.execute("UPDATE shop_events SET active = 1 WHERE id = ?", (event_id,))
        conn.commit()
    return {"status": "started"}


def end_shop_event(event_id: int) -> Dict[str, str]:
    """Handler to deactivate a shop event and revert pricing."""

    _ensure_shop_event_schema()
    with _conn() as conn:
        cur = conn.execute(
            "SELECT shop_id, price_modifier FROM shop_events WHERE id = ?",
            (event_id,),
        )
        row = cur.fetchone()
        if not row:
            return {"error": "event not found"}
        shop_id, price_modifier = row
        if price_modifier and price_modifier != 1.0:
            conn.execute(
                "UPDATE shop_items SET price_cents = CAST(price_cents / ? AS INTEGER) WHERE shop_id = ?",
                (price_modifier, shop_id),
            )
        conn.execute("UPDATE shop_events SET active = 0 WHERE id = ?", (event_id,))
        conn.commit()
    return {"status": "ended"}


def get_active_shop_event() -> Dict[str, Any] | None:
    """Return the currently active shop event, if any."""

    _ensure_shop_event_schema()
    with _conn() as conn:
        cur = conn.execute(
            """
            SELECT id, name, banner, end_time
              FROM shop_events
             WHERE active = 1
             ORDER BY start_time DESC
             LIMIT 1
            """
        )
        row = cur.fetchone()
    if not row:
        return None
    return {
        "id": row[0],
        "name": row[1],
        "banner": row[2],
        "end_time": row[3],
    }


def list_shop_events() -> List[Dict[str, Any]]:
    """List all scheduled shop events."""

    _ensure_shop_event_schema()
    with _conn() as conn:
        cur = conn.execute(
            """
            SELECT id, name, banner, shop_id, start_time, end_time,
                   inventory_json, price_modifier, active
              FROM shop_events
             ORDER BY start_time
            """
        )
        rows = cur.fetchall()
    events: List[Dict[str, Any]] = []
    for r in rows:
        events.append(
            {
                "id": r[0],
                "name": r[1],
                "banner": r[2],
                "shop_id": r[3],
                "start_time": r[4],
                "end_time": r[5],
                "inventory": json.loads(r[6] or "{}"),
                "price_modifier": r[7],
                "active": bool(r[8]),
            }
        )
    return events


# ---------------------------------------------------------------------------
# Workshop events
# ---------------------------------------------------------------------------

_workshops: Dict[int, Event] = {}


def schedule_workshop(event: Event) -> Event:
    """Add a workshop to the upcoming schedule."""

    _workshops[event.id] = event
    return event


def list_workshops() -> List[Event]:
    """Return all scheduled workshops."""

    return list(_workshops.values())


def clear_workshops() -> None:
    """Testing helper to clear registered workshops."""

    _workshops.clear()


def purchase_workshop_ticket(user_id: int, event_id: int) -> Event:
    """Register a user for a workshop and award XP."""

    workshop = _workshops.get(event_id)
    if workshop is None:
        raise ValueError("workshop not found")
    if user_id in workshop.attendees:
        raise ValueError("already registered")
    if not workshop.has_space():
        raise ValueError("workshop full")

    workshop.attendees.append(user_id)

    skill_id = SKILL_NAME_TO_ID.get(workshop.skill_target, 0)
    skill = Skill(id=skill_id, name=workshop.skill_target, category="event")
    skill_service.train(user_id, skill, workshop.xp_reward)
    return workshop

# ---------------------------------------------------------------------------
# Elite events
# ---------------------------------------------------------------------------

def schedule_elite_event(user_id: int, event: Dict[str, Any]) -> Dict[str, Any]:
    """Register an elite event if the user meets the reputation threshold."""

    if reputation_service.get_reputation(user_id) < ELITE_REPUTATION_THRESHOLD:
        raise PermissionError("Insufficient reputation for elite events")
    return event<|MERGE_RESOLUTION|>--- conflicted
+++ resolved
@@ -7,20 +7,11 @@
 
 from seeds.skill_seed import SKILL_NAME_TO_ID
 
-<<<<<<< HEAD
 from database import DB_PATH
 from backend.models.event import Event
 from backend.models.event_effect import EventEffect
 from backend.models.npc import NPC
 from backend.models.skill import Skill
-=======
-from backend.database import DB_PATH
-from models.event import Event
-from models.event_effect import EventEffect
-from models.npc import NPC
-from models.skill import Skill
->>>>>>> 42105122
-
 from .city_service import city_service
 from .npc_ai_service import npc_ai_service
 from .skill_service import skill_service
