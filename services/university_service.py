--- conflicted
+++ resolved
@@ -6,16 +6,9 @@
 import sqlite3
 from pathlib import Path
 from typing import List
-
-<<<<<<< HEAD
 from database import DB_PATH
 from backend.models.course import Course
 from backend.models.skill import Skill
-=======
-from backend.database import DB_PATH
-from models.course import Course
-from models.skill import Skill
->>>>>>> 42105122
 from backend.services.skill_service import SkillService
 from seeds.skill_seed import SKILL_NAME_TO_ID
 
