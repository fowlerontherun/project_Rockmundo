--- conflicted
+++ resolved
@@ -1,17 +1,9 @@
 import sqlite3
 from datetime import datetime
 from typing import Dict, Optional
-
-<<<<<<< HEAD
 from database import DB_PATH
 from backend.services.song_service import SongService
 from backend.services.song_popularity_service import song_popularity_service
-=======
-from backend.database import DB_PATH
-from services.song_service import SongService
-from services.song_popularity_service import song_popularity_service
->>>>>>> 42105122
-
 
 class SongRemasterService:
     """Create remastered versions of songs and seed their popularity."""
