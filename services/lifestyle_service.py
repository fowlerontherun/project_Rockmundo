--- conflicted
+++ resolved
@@ -4,14 +4,8 @@
 import random
 import sqlite3
 
-<<<<<<< HEAD
 from database import DB_PATH
 from backend.models import notification_models
-=======
-from backend.database import DB_PATH
-from models import notification_models
->>>>>>> 42105122
-
 from .skill_service import skill_service
 from .xp_reward_service import xp_reward_service
 
