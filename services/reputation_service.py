--- conflicted
+++ resolved
@@ -4,15 +4,8 @@
 from datetime import datetime
 from pathlib import Path
 from typing import Any, Dict, List
-
-<<<<<<< HEAD
 from database import DB_PATH
 from backend.models.reputation import ReputationEvent
-=======
-from backend.database import DB_PATH
-from models.reputation import ReputationEvent
->>>>>>> 42105122
-
 
 class ReputationService:
     """Persist and mutate reputation scores and events."""
