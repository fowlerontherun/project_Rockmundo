--- conflicted
+++ resolved
@@ -3,13 +3,9 @@
 import random
 from typing import Dict, List
 
-<<<<<<< HEAD
 from backend.models.onboarding import Question
 from seeds.question_seed import QUESTIONS
-=======
-from models.onboarding import Question
-from backend.seeds.question_seed import QUESTIONS
->>>>>>> a959b60e
+
 
 
 class OnboardingQuestionService:
