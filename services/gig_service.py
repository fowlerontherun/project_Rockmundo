import sqlite3
import random
from datetime import datetime, timedelta

from backend.database import DB_PATH
from backend.services import fan_service
from backend.services.skill_service import skill_service
from models.skill import Skill
from models.learning_method import LearningMethod
from backend.services.economy_service import EconomyService


try:  # pragma: no cover - optional in minimal environments
    from services.band_service import BandService
except Exception:  # pragma: no cover
    class BandService:  # type: ignore
        def get_band_info(self, _band_id: int):
            return None

        def increment_fame(self, _band_id: int, _amount: int) -> None:
            return None

try:  # pragma: no cover - optional avatar dependency

    from backend.services.avatar_service import AvatarService
    from schemas.avatar import AvatarUpdate
<<<<<<< HEAD
=======

>>>>>>> e845f06d
except Exception:  # pragma: no cover
    class AvatarUpdate:  # type: ignore
        def __init__(self, **kwargs):
            pass

    class AvatarService:  # type: ignore
        def get_avatar(self, _user_id: int):
            return None

        def update_avatar(self, *_args, **_kwargs):
            return None

from seeds.skill_seed import SKILL_NAME_TO_ID

avatar_service = AvatarService()
band_service = BandService()
economy_service = EconomyService()
economy_service.ensure_schema()


def create_gig(band_id: int, city: str, venue_size: int, date: str, ticket_price: int) -> dict:
    conn = sqlite3.connect(DB_PATH)
    cur = conn.cursor()

    cur.execute("""
        INSERT INTO gigs (band_id, city, venue_size, date, ticket_price, status)
        VALUES (?, ?, ?, ?, ?, ?)
    """, (band_id, city, venue_size, date, ticket_price, "scheduled"))

    conn.commit()
    conn.close()
    return {"status": "ok", "message": "Gig scheduled"}


def cancel_gig(gig_id: int) -> dict:
    conn = sqlite3.connect(DB_PATH)
    cur = conn.cursor()

    cur.execute("UPDATE gigs SET status = ? WHERE id = ?", ("cancelled", gig_id))
    conn.commit()
    conn.close()
    return {"status": "ok", "message": "Gig cancelled"}


def get_band_gigs(band_id: int) -> list:
    conn = sqlite3.connect(DB_PATH)
    cur = conn.cursor()

    cur.execute("""
        SELECT id, city, venue_size, date, ticket_price, status
        FROM gigs
        WHERE band_id = ?
        ORDER BY date
    """, (band_id,))
    gigs = cur.fetchall()

    conn.close()
    return [dict(zip(["id", "city", "venue_size", "date", "ticket_price", "status"], g)) for g in gigs]


def simulate_gig_result(gig_id: int):
    conn = sqlite3.connect(DB_PATH)
    cur = conn.cursor()

    cur.execute("""
        SELECT band_id, city, venue_size, ticket_price
        FROM gigs
        WHERE id = ?
    """, (gig_id,))
    row = cur.fetchone()
    if not row:
        conn.close()
        return {"error": "Gig not found"}

    band_id, city, venue_size, ticket_price = row

    # === Skill-based performance multiplier ===
    perf_skill = Skill(
        id=SKILL_NAME_TO_ID["performance"], name="performance", category="stage"
    )
    member_rows: list[tuple[int, str]] = []
    try:
        cur.execute(
            "SELECT user_id, role FROM band_members WHERE band_id = ?", (band_id,)
        )
        member_rows = cur.fetchall()
    except sqlite3.Error:
        member_rows = []
    skill_avgs: list[float] = []
    for uid, role in member_rows:
        perf_level = skill_service.train(uid, perf_skill, 0).level
        inst_level = 0
        if role and role in SKILL_NAME_TO_ID:
            inst_skill = Skill(
                id=SKILL_NAME_TO_ID[role], name=role, category="instrument"
            )
            inst_level = skill_service.train(uid, inst_skill, 0).level
        skill_avgs.append((perf_level + inst_level) / 2)
    avg_skill = sum(skill_avgs) / len(skill_avgs) if skill_avgs else 0
    perf_mult = 1 + avg_skill / 100

    # === Estimate attendance ===
    fan_stats = fan_service.get_band_fan_stats(band_id)
    base_attendance = int(
        fan_stats["total_fans"] * (fan_stats["average_loyalty"] / 100)
    )
    randomness = random.randint(-10, 10)

    band_info = band_service.get_band_info(band_id)
    founder_id = band_info["founder_id"] if band_info else band_id
    try:
        avatar = avatar_service.get_avatar(founder_id)
    except Exception:  # pragma: no cover - fallback if avatar tables missing
        avatar = None
    voice_val = getattr(avatar, "voice", 50)
    stage_presence = getattr(avatar, "stage_presence", 50)

    attendance = max(
        0,
        min(
            venue_size,
            int(
                (base_attendance + randomness)
                * (1 + voice_val / 200)
                * (1 + stage_presence / 500)
                * perf_mult
            ),
        ),
    )

    # Scale outcomes by performance-related skills
    mult = skill_service.get_category_multiplier(band_id, "performance")
    attendance = max(0, min(venue_size, int(attendance * mult)))

    earnings = attendance * ticket_price
    fame_gain = attendance // 20

    # === Update gig record ===
    cur.execute("""
        UPDATE gigs
        SET attendance = ?, revenue = ?, fame_gain = ?, status = ?
        WHERE id = ?
    """, (attendance, earnings, fame_gain, "completed", gig_id))

    conn.commit()
    conn.close()

    economy_service.record_gig_payout(band_id, earnings)
    if hasattr(band_service, "increment_fame"):
        band_service.increment_fame(band_id, fame_gain)
    if avatar and hasattr(avatar_service, "update_avatar"):
        new_fatigue = min(
            100, getattr(avatar, "fatigue", 0) + max(1, venue_size // 100)
        )
        try:
            avatar_service.update_avatar(avatar.id, AvatarUpdate(fatigue=new_fatigue))
        except Exception:  # pragma: no cover - ignore if update fails
            pass

    # Boost fans after gig
    fan_service.boost_fans_after_gig(band_id, city, attendance)

    # Practice boosts performance skill scaled by venue size
    performance_skill = Skill(
        id=SKILL_NAME_TO_ID["performance"], name="performance", category="stage"
    )
    difficulty = max(1, venue_size // 50)
    skill_service.train_with_method(
        band_id, performance_skill, LearningMethod.PRACTICE, difficulty
    )

    return {
        "attendance": attendance,
        "earnings": earnings,
        "fame_gain": fame_gain,
        "city": city,
        "status": "completed",
    }<|MERGE_RESOLUTION|>--- conflicted
+++ resolved
@@ -24,10 +24,6 @@
 
     from backend.services.avatar_service import AvatarService
     from schemas.avatar import AvatarUpdate
-<<<<<<< HEAD
-=======
-
->>>>>>> e845f06d
 except Exception:  # pragma: no cover
     class AvatarUpdate:  # type: ignore
         def __init__(self, **kwargs):
