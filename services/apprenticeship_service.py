from __future__ import annotations

import sqlite3
from datetime import datetime
from pathlib import Path

from backend.database import DB_PATH
<<<<<<< HEAD
from models.apprenticeship import Apprenticeship
from backend.services.karma_service import KarmaService
=======
from backend.models.apprenticeship import Apprenticeship
from services.karma_service import KarmaService
>>>>>>> a2f2ee23


class ApprenticeshipService:
    """Manage apprenticeship lifecycle and XP rewards."""

    def __init__(self, db_path: Path | None = None, karma: KarmaService | None = None) -> None:
        self.db_path = Path(db_path or DB_PATH)
        self.karma = karma

    def _connect(self) -> sqlite3.Connection:
        return sqlite3.connect(self.db_path)

    # ------------------------------------------------------------------
    def request(
        self,
        student_id: int,
        mentor_id: int,
        mentor_type: str,
        skill_id: int,
        duration_days: int,
        level_requirement: int = 0,
    ) -> Apprenticeship:
        """Record an apprenticeship request waiting for mentor approval."""

        app = Apprenticeship(
            id=None,
            student_id=student_id,
            mentor_id=mentor_id,
            mentor_type=mentor_type,
            skill_id=skill_id,
            duration_days=duration_days,
            level_requirement=level_requirement,
            status="pending",
        )
        with self._connect() as conn:
            cur = conn.cursor()
            cur.execute(
                """
                INSERT INTO apprenticeships (student_id, mentor_id, mentor_type, skill_id, duration_days, level_requirement, status)
                VALUES (?, ?, ?, ?, ?, ?, ?)
                """,
                (
                    app.student_id,
                    app.mentor_id,
                    app.mentor_type,
                    app.skill_id,
                    app.duration_days,
                    app.level_requirement,
                    app.status,
                ),
            )
            app.id = cur.lastrowid
            conn.commit()
        return app

    def start(self, apprenticeship_id: int) -> None:
        """Activate an apprenticeship after mentor approval."""

        with self._connect() as conn:
            cur = conn.cursor()
            cur.execute(
                "UPDATE apprenticeships SET start_date = ?, status = 'active' WHERE id = ?",
                (datetime.utcnow().isoformat(), apprenticeship_id),
            )
            conn.commit()

    def stop(self, apprenticeship_id: int, mentor_level: int, relationship: int) -> int:
        """Complete an apprenticeship and return XP gained."""

        with self._connect() as conn:
            cur = conn.cursor()
            cur.execute(
                "SELECT student_id, mentor_id, skill_id, duration_days FROM apprenticeships WHERE id = ?",
                (apprenticeship_id,),
            )
            row = cur.fetchone()
            if row is None:
                raise ValueError("apprenticeship not found")
            student_id, mentor_id, _skill_id, duration_days = row
            xp = self.compute_xp(mentor_level, relationship, duration_days)
            cur.execute(
                "UPDATE apprenticeships SET status = 'completed' WHERE id = ?",
                (apprenticeship_id,),
            )
            conn.commit()

        if self.karma:
            self.karma.adjust_karma(mentor_id, +2, "apprenticeship", "mentor", grant_xp=False)
            self.karma.adjust_karma(student_id, +1, "apprenticeship", "student", grant_xp=False)
        return xp

    # ------------------------------------------------------------------
    @staticmethod
    def compute_xp(mentor_level: int, relationship: int, duration_days: int) -> int:
        """Basic XP formula based on mentor level and relationship."""

        base = mentor_level * duration_days
        multiplier = 1 + (relationship / 100)
        return int(base * multiplier)


__all__ = ["ApprenticeshipService"]<|MERGE_RESOLUTION|>--- conflicted
+++ resolved
@@ -3,16 +3,11 @@
 import sqlite3
 from datetime import datetime
 from pathlib import Path
-
 from backend.database import DB_PATH
-<<<<<<< HEAD
 from models.apprenticeship import Apprenticeship
 from backend.services.karma_service import KarmaService
-=======
 from backend.models.apprenticeship import Apprenticeship
 from services.karma_service import KarmaService
->>>>>>> a2f2ee23
-
 
 class ApprenticeshipService:
     """Manage apprenticeship lifecycle and XP rewards."""
