--- conflicted
+++ resolved
@@ -4,15 +4,8 @@
 import sqlite3
 from pathlib import Path
 from typing import List, Optional
-
-<<<<<<< HEAD
 from database import DB_PATH
 from backend.models.course import Course
-=======
-from backend.database import DB_PATH
-from models.course import Course
->>>>>>> 42105122
-
 
 class CourseAdminService:
     """CRUD operations for courses stored in SQLite."""
