--- conflicted
+++ resolved
@@ -5,16 +5,7 @@
 from datetime import datetime
 from pathlib import Path
 from typing import Any, Dict, List, Optional
-
-<<<<<<< HEAD
 from backend.models.venue_sponsorship import (
-=======
-from backend.config.revenue import (
-    SPONSOR_IMPRESSION_RATE_CENTS,
-    SPONSOR_PAYOUT_SPLIT,
-)
-from models.venue_sponsorship import (
->>>>>>> 3f8a7e54
     NegotiationStage,
     SponsorshipNegotiation,
 )
