--- conflicted
+++ resolved
@@ -5,11 +5,8 @@
 # Local storage settings
 # Directory where uploaded files are stored when using local backend
 STORAGE_LOCAL_ROOT=./var/storage
-<<<<<<< HEAD
 # Attachments will reside in ${STORAGE_LOCAL_ROOT}/mail/attachments
-=======
 # Base URL clients use to access uploaded files
->>>>>>> fb0d5d99
 STORAGE_PUBLIC_BASE_URL=http://localhost:8000/static/uploads
 
 # S3 settings (only used if STORAGE_BACKEND=s3)
