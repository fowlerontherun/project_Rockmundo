--- conflicted
+++ resolved
@@ -3,8 +3,5 @@
 export { default as ShopDialogue } from './ShopDialogue';
 export { default as DailySpecial } from './DailySpecial';
 export { default as Membership } from './Membership';
-<<<<<<< HEAD
 export { default as ShopEventBanner } from './EventBanner';
-=======
-export { default as HaggleDialog } from './HaggleDialog';
->>>>>>> 1747f8ab
+export { default as HaggleDialog } from './HaggleDialog';