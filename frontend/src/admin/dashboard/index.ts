export { default as Dashboard } from './Dashboard';
export { default as MetricsWidget } from './MetricsWidget';
export { default as AlertsWidget } from './AlertsWidget';
export { default as RbacControls } from './RbacControls';
<<<<<<< HEAD
export { default as DailyLoopWidget } from './DailyLoopWidget';
=======
export { default as WebsocketMetricsWidget } from './WebsocketMetricsWidget';
>>>>>>> df1b33d2
<|MERGE_RESOLUTION|>--- conflicted
+++ resolved
@@ -2,8 +2,5 @@
 export { default as MetricsWidget } from './MetricsWidget';
 export { default as AlertsWidget } from './AlertsWidget';
 export { default as RbacControls } from './RbacControls';
-<<<<<<< HEAD
 export { default as DailyLoopWidget } from './DailyLoopWidget';
-=======
-export { default as WebsocketMetricsWidget } from './WebsocketMetricsWidget';
->>>>>>> df1b33d2
+export { default as WebsocketMetricsWidget } from './WebsocketMetricsWidget';