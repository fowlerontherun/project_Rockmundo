<!DOCTYPE html>
<html lang="en">
  <head>
    <meta charset="UTF-8" />
    <title>Skin Marketplace</title>
  </head>
  <body>
<script src="../utils/api.js"></script>
    <h1>Skin Marketplace</h1>
    <form id="uploadForm">
      <input name="name" placeholder="Name" required />
      <input name="category" placeholder="Category" required />
      <input name="rarity" placeholder="Rarity" required />
      <input name="author" placeholder="Author" required />
      <input name="price" type="number" placeholder="Price" required />
      Mesh: <input type="file" name="mesh" required />
      Texture: <input type="file" name="texture" required />
      <button type="submit">Upload Skin</button>
    </form>

    <ul id="skinList"></ul>

    <script>
      const avatarId = 1; // demo avatar id

      function toBase64(file) {
        return new Promise((resolve, reject) => {
          const reader = new FileReader();
          reader.onload = () => resolve(reader.result.split(',')[1]);
          reader.onerror = reject;
          reader.readAsDataURL(file);
        });
      }

      document.getElementById('uploadForm').onsubmit = async (e) => {
        e.preventDefault();
        const form = e.target;
        const payload = {
          name: form.name.value,
          category: form.category.value,
          rarity: form.rarity.value,
          author: form.author.value,
          price: Number(form.price.value),
          mesh_b64: await toBase64(form.mesh.files[0]),
          texture_b64: await toBase64(form.texture.files[0]),
        };
        await fetch('/api/skins/upload', {
          method: 'POST',
          headers: { 'Content-Type': 'application/json' },
          body: JSON.stringify(payload),
        });
        form.reset();
        loadSkins();
      };

      async function loadSkins() {
        const res = await apiFetch('/api/skins');
        const skins = await res.json();
        const list = document.getElementById('skinList');
        list.innerHTML = '';
        skins.forEach((skin) => {
          const item = document.createElement('li');
          item.textContent = `${skin.name} - ${skin.price}`;
          const btn = document.createElement('button');
          btn.textContent = 'Buy';
          btn.onclick = async () => {
<<<<<<< HEAD
            await fetch(`/api/skins/${skin.id}/purchase`, {
              method: 'POST',
              headers: { 'Content-Type': 'application/json' },
              body: JSON.stringify({ avatar_id: avatarId }),
            });
=======
            await apiFetch(`/api/skins/${skin.id}/purchase`, { method: 'POST' });
>>>>>>> debc31c1
            alert('Purchased ' + skin.name);
          };
          item.appendChild(btn);
          list.appendChild(item);
        });
      }

      loadSkins();
    </script>
  </body>
</html>
<|MERGE_RESOLUTION|>--- conflicted
+++ resolved
@@ -64,15 +64,13 @@
           const btn = document.createElement('button');
           btn.textContent = 'Buy';
           btn.onclick = async () => {
-<<<<<<< HEAD
             await fetch(`/api/skins/${skin.id}/purchase`, {
               method: 'POST',
               headers: { 'Content-Type': 'application/json' },
               body: JSON.stringify({ avatar_id: avatarId }),
             });
-=======
+
             await apiFetch(`/api/skins/${skin.id}/purchase`, { method: 'POST' });
->>>>>>> debc31c1
             alert('Purchased ' + skin.name);
           };
           item.appendChild(btn);
