{
  "name": "rockmundo-frontend",
  "version": "0.1.0",
  "private": true,
  "dependencies": {
    "react": "^18.2.0",
    "react-dom": "^18.2.0",
    "react-scripts": "5.0.1",
    "tailwindcss": "^3.3.2",
    "chart.js": "^4.4.0",
    "react-chartjs-2": "^5.2.0",
<<<<<<< HEAD
    "react-big-calendar": "^1.8.5",
    "react-dnd": "^16.0.1",
    "react-dnd-html5-backend": "^16.0.1",
    "date-fns": "^3.6.0"
=======
    "react-router-dom": "^6.22.3"
>>>>>>> d1313028
  },
  "scripts": {
    "start": "react-scripts start",
    "build": "react-scripts build",
    "test": "vitest --run --config tests/vitest.config.ts"
  },
  "devDependencies": {
    "@types/react": "^18.0.0",
    "@types/react-dom": "^18.0.0",
    "typescript": "^5.0.0",
    "@testing-library/react": "^14.0.0",
    "@testing-library/jest-dom": "^6.0.0",
    "vitest": "^1.6.0",
    "@vitejs/plugin-react": "^4.2.0",
    "jsdom": "^23.0.1",
    "postcss": "^8.4.0",
    "autoprefixer": "^10.4.0"
  }
}<|MERGE_RESOLUTION|>--- conflicted
+++ resolved
@@ -9,14 +9,11 @@
     "tailwindcss": "^3.3.2",
     "chart.js": "^4.4.0",
     "react-chartjs-2": "^5.2.0",
-<<<<<<< HEAD
     "react-big-calendar": "^1.8.5",
     "react-dnd": "^16.0.1",
     "react-dnd-html5-backend": "^16.0.1",
     "date-fns": "^3.6.0"
-=======
     "react-router-dom": "^6.22.3"
->>>>>>> d1313028
   },
   "scripts": {
     "start": "react-scripts start",
