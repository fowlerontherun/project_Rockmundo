(function(){
  function highlight(text, query){
    if(!query) return text;
    const regex = new RegExp(`(${query.replace(/[.*+?^${}()|[\]\\]/g, '\\$&')})`, 'ig');
    return text.replace(regex, '<mark>$1</mark>');
  }

  function initGlobalSearch(container){
    if(!container) return;
<<<<<<< HEAD
    if(!document.getElementById('global-search-styles')){
      const style=document.createElement('style');
      style.id='global-search-styles';
      style.textContent=`
        .global-search-wrapper{position:relative;margin-left:1rem;}
        .global-search-results{position:absolute;top:100%;left:0;right:0;background:var(--surface-color);border:1px solid var(--border-color);z-index:1000;font-size:14px;max-height:300px;overflow-y:auto;}
        .global-search-results ul{list-style:none;margin:0;padding:0;}
        .global-search-results li{padding:4px 8px;}
        .global-search-results li.active{background:var(--border-color);}
        .global-search-results .group-title{font-weight:bold;padding:4px 8px;border-top:1px solid var(--border-color);background:var(--surface-color);}
        .global-search-results .group-title:first-child{border-top:none;}
      `;
      document.head.appendChild(style);
    }
=======
    // Styles are now handled in CSS via globalSearch.css
>>>>>>> d80f4518

    const wrapper=document.createElement('div');
    wrapper.className='global-search-wrapper';
    const input=document.createElement('input');
    input.type='search';
    input.placeholder='Search songs, albums, bands';
    const results=document.createElement('div');
    results.className='global-search-results';
    results.hidden=true;
    wrapper.appendChild(input);
    wrapper.appendChild(results);
    container.appendChild(wrapper);

    let items=[]; // flat list for keyboard navigation
    let activeIndex=-1;

    async function fetchResults(q){
      const [songs, albums, bands] = await Promise.all([
        fetch(`/songs?search=${encodeURIComponent(q)}&limit=5`).then(r=>r.json()).catch(()=>[]),
        fetch(`/albums?search=${encodeURIComponent(q)}&limit=5`).then(r=>r.json()).catch(()=>[]),
        fetch(`/bands?search=${encodeURIComponent(q)}&limit=5`).then(r=>r.json()).catch(()=>[])
      ]);
      results.innerHTML='';
      items=[];
      function renderGroup(title, data, type){
        if(!data || !data.length) return;
        const groupTitle=document.createElement('div');
        groupTitle.className='group-title';
        groupTitle.textContent=title;
        results.appendChild(groupTitle);
        const list=document.createElement('ul');
        list.setAttribute('role','listbox');
        data.forEach(d=>{
          const li=document.createElement('li');
          li.setAttribute('role','option');
          const text = d.title || d.name;
          li.innerHTML=`<a href="/${type}/${d.id || d.song_id || d.release_id}">${highlight(text,q)}</a>`;
          list.appendChild(li);
          items.push(li);
        });
        results.appendChild(list);
      }
      renderGroup('Songs', songs, 'songs');
      renderGroup('Albums', albums, 'albums');
      renderGroup('Bands', bands, 'bands');
      results.hidden=!items.length;
      activeIndex=-1;
    }

    input.addEventListener('input', e=>{
      const q=e.target.value.trim();
      if(!q){results.hidden=true;results.innerHTML='';return;}
      fetchResults(q);
    });

    input.addEventListener('keydown', e=>{
      if(e.key==='ArrowDown'){
        if(activeIndex<items.length-1){activeIndex++;updateActive();}
        e.preventDefault();
      } else if(e.key==='ArrowUp'){
        if(activeIndex>0){activeIndex--;updateActive();}
        e.preventDefault();
      } else if(e.key==='Enter'){
        if(activeIndex>=0){
          const link=items[activeIndex].querySelector('a');
          if(link){ window.location.href=link.getAttribute('href'); }
        }
      } else if(e.key==='Escape'){
        results.hidden=true;
      }
    });

    document.addEventListener('click', (e)=>{
      if(!wrapper.contains(e.target)){
        results.hidden=true;
      }
    });

    function updateActive(){
      items.forEach((item,i)=>{
        if(i===activeIndex){item.classList.add('active'); item.scrollIntoView({block:'nearest'});} else {item.classList.remove('active');}
      });
    }
  }

  window.initGlobalSearch=initGlobalSearch;
})();<|MERGE_RESOLUTION|>--- conflicted
+++ resolved
@@ -7,7 +7,6 @@
 
   function initGlobalSearch(container){
     if(!container) return;
-<<<<<<< HEAD
     if(!document.getElementById('global-search-styles')){
       const style=document.createElement('style');
       style.id='global-search-styles';
@@ -22,9 +21,8 @@
       `;
       document.head.appendChild(style);
     }
-=======
+
     // Styles are now handled in CSS via globalSearch.css
->>>>>>> d80f4518
 
     const wrapper=document.createElement('div');
     wrapper.className='global-search-wrapper';
